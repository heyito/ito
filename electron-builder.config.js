// Define the native binaries that are shared across platforms
const nativeBinaries = [
  'global-key-listener',
  'audio-recorder',
  'text-writer',
  'active-application',
  'selected-text-reader',
]

const getMacResources = () =>
  nativeBinaries.map(binary => ({
    from: `native/target/\${arch}-apple-darwin/release/${binary}`,
    to: `binaries/${binary}`,
  }))

const getWindowsResources = () =>
  nativeBinaries.map(binary => ({
<<<<<<< HEAD
    from: `native/${binary}/target/x86_64-pc-windows-msvc/release/${binary}.exe`,
=======
    from: `native/target/x86_64-pc-windows-gnu/release/${binary}.exe`,
>>>>>>> 4cbb0cce
    to: `binaries/${binary}.exe`,
  }))

const stage = process.env.ITO_ENV || 'prod'
module.exports = {
  appId: stage === 'prod' ? 'ai.ito.ito' : `ai.ito.ito-${stage.toLowerCase()}`,
  productName: stage === 'prod' ? 'Ito' : `Ito-${stage}`,
  copyright: 'Copyright © 2025 Demox Labs',
  directories: {
    buildResources: 'resources',
    output: 'dist',
  },
  files: [
    '!**/.vscode/*',
    '!src/*',
    '!electron.vite.config.{js,ts,mjs,cjs}',
    '!.eslintignore',
    '!.eslintrc.cjs',
    '!.prettierignore',
    '!.prettierrc.yaml',
    '!README.md',
    '!.env',
    '!.env.*',
    '!.npmrc',
    '!pnpm-lock.yaml',
    '!tsconfig.json',
    '!tsconfig.node.json',
    '!tsconfig.web.json',
    '!native/**',
    '!build-*.sh',
    {
      from: 'out',
      filter: ['**/*'],
    },
  ],
  asar: true,
  asarUnpack: ['resources/**'],
  extraMetadata: {
    version: process.env.VITE_ITO_VERSION || '0.0.0-dev',
  },
  protocols: {
    name: 'ito',
    schemes: stage === 'prod' ? ['ito'] : [`ito-dev`],
  },
  mac: {
    target: 'default',
    icon: 'resources/build/icon.icns',
    darkModeSupport: true,
    hardenedRuntime: true,
    gatekeeperAssess: false,
    identity: 'Demox Labs, Inc. (294ZSTM7UB)',
    notarize: true,
    entitlements: 'build/entitlements.mac.plist',
    entitlementsInherit: 'build/entitlements.mac.inherit.plist',
    extendInfo: {
      NSMicrophoneUsageDescription:
        'Ito requires microphone access to transcribe your speech.',
    },
    extraResources: [
      ...getMacResources(),
      { from: 'resources/build/ito-logo.png', to: 'build/ito-logo.png' },
    ],
  },
  dmg: {
    artifactName:
      stage === 'prod'
        ? 'Ito-Installer.${ext}'
        : `Ito-${stage}-Installer.\${ext}`,
  },
  win: {
    target: [
      {
        target: 'zip',
        arch: ['x64'],
      },
      {
        target: 'nsis',
        arch: ['x64'],
      },
    ],
    artifactName: '${productName}-${version}.${ext}',
    icon: 'resources/build/icon.ico',
    executableName: 'Ito',
    requestedExecutionLevel: 'asInvoker',
    extraResources: [
      ...getWindowsResources(),
      { from: 'resources/build/ito-logo.png', to: 'build/ito-logo.png' },
    ],
    forceCodeSigning: false,
    asarUnpack: [
      'resources/**',
      '**/node_modules/@sentry/**',
      '**/node_modules/sqlite3/**',
    ],
  },
  nodeGypRebuild: false,
  buildDependenciesFromSource: false,
  nsis: {
    shortcutName: '${productName}',
    uninstallDisplayName: '${productName}-uninstaller',
    createDesktopShortcut: false,
    createStartMenuShortcut: true,
    oneClick: false,
    perMachine: false,
    allowToChangeInstallationDirectory: false,
    deleteAppDataOnUninstall: true,
  },
}<|MERGE_RESOLUTION|>--- conflicted
+++ resolved
@@ -15,11 +15,7 @@
 
 const getWindowsResources = () =>
   nativeBinaries.map(binary => ({
-<<<<<<< HEAD
     from: `native/${binary}/target/x86_64-pc-windows-msvc/release/${binary}.exe`,
-=======
-    from: `native/target/x86_64-pc-windows-gnu/release/${binary}.exe`,
->>>>>>> 4cbb0cce
     to: `binaries/${binary}.exe`,
   }))
 
