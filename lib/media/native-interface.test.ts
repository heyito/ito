import { describe, test, expect, beforeEach, mock } from 'bun:test'

// Mock all external dependencies
const mockJoin = mock((...paths: string[]) => paths.join('/'))
mock.module('path', () => ({
  join: mockJoin,
}))
// Some environments resolve to node:path; mock that as well
mock.module('node:path', () => ({
  join: mockJoin,
}))

const mockApp = {
  isPackaged: false,
}
mock.module('electron', () => ({
  app: mockApp,
}))

const mockOs = {
  platform: mock(() => 'darwin'),
  arch: mock(() => 'arm64'),
}
mock.module('os', () => ({
  default: mockOs,
}))

// Mock console to avoid spam
beforeEach(() => {
  console.error = mock()
})

describe('Native Interface Module', () => {
  // NOTE: Dynamic imports (await import('./native-interface')) are required because
  // the module uses top-level constants that are evaluated at import time:
  // - const platform = os.platform()
  // - const isDev = !app.isPackaged
  // These need to be mocked before the module is imported to ensure tests use
  // the correct mocked values instead of real platform detection.
  beforeEach(() => {
    // Reset all mocks
    mockJoin.mockClear()
    mockOs.platform.mockClear()
    mockOs.arch.mockClear()

    // Reset module state
    delete require.cache[require.resolve('./native-interface')]

    // Set default platform and arch
    mockOs.platform.mockReturnValue('darwin')
    mockOs.arch.mockReturnValue('arm64')
    mockApp.isPackaged = false
  })

  describe('Platform-Specific Path Resolution Business Logic', () => {
    test('should resolve Darwin development binary path correctly', async () => {
      mockOs.platform.mockReturnValue('darwin')
      mockOs.arch.mockReturnValue('arm64')
      // ensure dev mode
      mockApp.isPackaged = false
      const { getNativeBinaryPath } = await import('./native-interface')

      const result = getNativeBinaryPath('global-key-listener')

      expect(mockJoin).toHaveBeenLastCalledWith(
        expect.stringContaining('native/target/aarch64-apple-darwin/release'),
        'global-key-listener',
      )
      expect(result).toContain(
        'aarch64-apple-darwin/release/global-key-listener',
      )
    })

    test('should resolve Windows development binary path correctly', async () => {
      mockOs.platform.mockReturnValue('win32')
      mockApp.isPackaged = false
      const { getNativeBinaryPath } = await import('./native-interface')

      const result = getNativeBinaryPath('audio-recorder')

      expect(mockJoin).toHaveBeenLastCalledWith(
<<<<<<< HEAD
        expect.stringContaining(
          'native/audio-recorder/target/x86_64-pc-windows-msvc/release',
        ),
=======
        expect.stringContaining('native/target/x86_64-pc-windows-gnu/release'),
>>>>>>> 4cbb0cce
        'audio-recorder.exe',
      )
      expect(result).toContain(
        'x86_64-pc-windows-msvc/release/audio-recorder.exe',
      )
    })

    test('should handle unsupported development platforms gracefully', async () => {
      mockOs.platform.mockReturnValue('linux')
      mockApp.isPackaged = false
      const { getNativeBinaryPath } = await import('./native-interface')

      const result = getNativeBinaryPath('test-module')

      expect(console.error).toHaveBeenCalledWith(
        'Cannot determine test-module binary path for platform linux',
      )
      expect(result).toBeNull()
    })

    test('should handle FreeBSD development platform gracefully', async () => {
      mockOs.platform.mockReturnValue('freebsd')
      mockApp.isPackaged = false
      const { getNativeBinaryPath } = await import('./native-interface')

      const result = getNativeBinaryPath('test-module')

      expect(console.error).toHaveBeenCalledWith(
        'Cannot determine test-module binary path for platform freebsd',
      )
      expect(result).toBeNull()
    })
  })

  describe('Production Mode Business Logic', () => {
    test('should resolve production binary path for any platform', async () => {
      mockApp.isPackaged = true
      mockOs.platform.mockReturnValue('darwin')

      const originalResourcesPath = process.resourcesPath
      Object.defineProperty(process, 'resourcesPath', {
        value: '/app/resources',
        configurable: true,
      })

      try {
        const { getNativeBinaryPath } = await import('./native-interface')

        const result = getNativeBinaryPath('global-key-listener')

        expect(mockJoin).toHaveBeenLastCalledWith(
          '/app/resources/binaries',
          'global-key-listener',
        )
        expect(result).toBe('/app/resources/binaries/global-key-listener')
      } finally {
        Object.defineProperty(process, 'resourcesPath', {
          value: originalResourcesPath,
          configurable: true,
        })
      }
    })

    test('should add .exe extension for Windows in production', async () => {
      mockApp.isPackaged = true
      mockOs.platform.mockReturnValue('win32')

      const originalResourcesPath = process.resourcesPath
      Object.defineProperty(process, 'resourcesPath', {
        value: 'C:\\app\\resources',
        configurable: true,
      })

      try {
        const { getNativeBinaryPath } = await import('./native-interface')

        const result = getNativeBinaryPath('audio-recorder')

        expect(mockJoin).toHaveBeenLastCalledWith(
          'C:\\app\\resources/binaries',
          'audio-recorder.exe',
        )
        expect(result).toBe('C:\\app\\resources/binaries/audio-recorder.exe')
      } finally {
        Object.defineProperty(process, 'resourcesPath', {
          value: originalResourcesPath,
          configurable: true,
        })
      }
    })

    test('should handle missing resourcesPath in production gracefully', async () => {
      mockApp.isPackaged = true

      const originalResourcesPath = process.resourcesPath
      delete (process as any).resourcesPath

      try {
        const { getNativeBinaryPath } = await import('./native-interface')

        const result = getNativeBinaryPath('test-module')

        // Should still work but may use undefined path
        expect(mockJoin).toHaveBeenCalled()
        expect(result).toBeTypeOf('string')
      } finally {
        if (originalResourcesPath) {
          Object.defineProperty(process, 'resourcesPath', {
            value: originalResourcesPath,
            configurable: true,
          })
        }
      }
    })
  })

  describe('Development vs Production Mode Business Logic', () => {
    test('should use different path strategies for development vs production', async () => {
      mockOs.platform.mockReturnValue('darwin')

      // Test development mode
      mockApp.isPackaged = false
      delete require.cache[require.resolve('./native-interface')]
      const devImport = await import('./native-interface')
      const devResult = devImport.getNativeBinaryPath('test-module')

      // Test production mode
      mockApp.isPackaged = true
      const originalResourcesPath = process.resourcesPath
      Object.defineProperty(process, 'resourcesPath', {
        value: '/app/resources',
        configurable: true,
      })

      try {
        delete require.cache[require.resolve('./native-interface')]
        const prodImport = await import('./native-interface')
        const prodResult = prodImport.getNativeBinaryPath('test-module')

        expect(devResult).toContain('target/aarch64-apple-darwin/release')
        expect(prodResult).toContain('resources/binaries')
        expect(devResult).not.toBe(prodResult)
      } finally {
        Object.defineProperty(process, 'resourcesPath', {
          value: originalResourcesPath,
          configurable: true,
        })
      }
    })
  })

  describe('Error Handling Business Logic', () => {
    test('should return null and log error for unsupported platforms', async () => {
      mockOs.platform.mockReturnValue('unsupported-platform')
      const { getNativeBinaryPath } = await import('./native-interface')

      const result = getNativeBinaryPath('test-module')

      expect(console.error).toHaveBeenCalledWith(
        'Cannot determine test-module binary path for platform unsupported-platform',
      )
      expect(result).toBeNull()
    })

    test('should handle different module names correctly', async () => {
      mockOs.platform.mockReturnValue('darwin')
      const { getNativeBinaryPath } = await import('./native-interface')

      const result1 = getNativeBinaryPath('audio-recorder')
      const result2 = getNativeBinaryPath('global-key-listener')

      expect(result1).toContain('audio-recorder')
      expect(result2).toContain('global-key-listener')
      expect(result1).not.toBe(result2)
    })
  })
})<|MERGE_RESOLUTION|>--- conflicted
+++ resolved
@@ -79,13 +79,9 @@
       const result = getNativeBinaryPath('audio-recorder')
 
       expect(mockJoin).toHaveBeenLastCalledWith(
-<<<<<<< HEAD
         expect.stringContaining(
           'native/audio-recorder/target/x86_64-pc-windows-msvc/release',
         ),
-=======
-        expect.stringContaining('native/target/x86_64-pc-windows-gnu/release'),
->>>>>>> 4cbb0cce
         'audio-recorder.exe',
       )
       expect(result).toContain(
