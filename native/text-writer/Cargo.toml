[package]
name = "text-writer"
version = "0.1.0"
edition = "2021"

[dependencies]
clap = { version = "4.5", features = ["derive"] }

[target.'cfg(target_os = "linux")'.dependencies]
enigo = "0.3.0"

[target.'cfg(target_os = "windows")'.dependencies]
enigo = "0.3.0"
clipboard-win = "5.0"

[target.'cfg(target_os = "macos")'.dependencies]
core-graphics = "0.23"
core-foundation = "0.9"
cocoa = "0.25"

<<<<<<< HEAD
[build-dependencies]
winres = "0.1"

[package.metadata.winres]
FileDescription = "Accessibility Text Input Utility - Assists with text entry for productivity applications"
ProductName = "Text Writer - Accessibility Tool"
CompanyName = "Demox Labs"
LegalCopyright = "Copyright © 2025 Demox Labs. All rights reserved."
OriginalFilename = "text-writer.exe"
ProductVersion = "1.0.0.0"
FileVersion = "1.0.0.0"
InternalName = "text-writer"
Comments = "Accessibility utility for enhanced text input via command-line interface"
=======
[lints]
workspace = true
>>>>>>> 4cbb0cce
<|MERGE_RESOLUTION|>--- conflicted
+++ resolved
@@ -18,7 +18,6 @@
 core-foundation = "0.9"
 cocoa = "0.25"
 
-<<<<<<< HEAD
 [build-dependencies]
 winres = "0.1"
 
@@ -32,7 +31,6 @@
 FileVersion = "1.0.0.0"
 InternalName = "text-writer"
 Comments = "Accessibility utility for enhanced text input via command-line interface"
-=======
+
 [lints]
-workspace = true
->>>>>>> 4cbb0cce
+workspace = true