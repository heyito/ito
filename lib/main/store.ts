import crypto from 'crypto'
import { STORE_KEYS } from '../constants/store-keys'
import type { LlmSettings } from '@/app/store/useAdvancedSettingsStore'
import { ItoMode } from '@/app/generated/ito_pb.js'
import { ITO_MODE_SHORTCUT_DEFAULTS } from '../constants/keyboard-defaults.js'
import { KeyName, normalizeLegacyKey } from '../types/keyboard.js'
import { KeyValueStore } from './sqlite/repo'
import { resolveDefaultKeys } from '../utils/settings.js'

export interface KeyboardShortcutConfig {
  id: string
  keys: KeyName[]
  mode: ItoMode
}

interface MainStore {
  navExpanded: boolean
}
interface OnboardingStore {
  onboardingStep: number
  onboardingCompleted: boolean
}

export interface SettingsStore {
  shareAnalytics: boolean
  launchAtLogin: boolean
  showItoBarAlways: boolean
  showAppInDock: boolean
  interactionSounds: boolean
  muteAudioWhenDictating: boolean
  microphoneDeviceId: string
  microphoneName: string
  isShortcutGloballyEnabled: boolean
  keyboardShortcuts: KeyboardShortcutConfig[]
  firstName: string
  lastName: string
  email: string
}

export interface AuthState {
  id: string
  codeVerifier: string
  codeChallenge: string
  state: string
}

export interface AuthUser {
  id: string
  email?: string
  name?: string
  picture?: string
  provider?: string
  lastSignInAt?: string
}
export interface AuthTokens {
  access_token?: string
  refresh_token?: string
  id_token?: string
  token_type?: string
  expires_in?: number
  expires_at?: number
}

export interface AuthStore {
  user: AuthUser | null
  tokens: AuthTokens | null
  state: AuthState
}

export interface AdvancedSettings {
  llm: LlmSettings
  grammarServiceEnabled: boolean
<<<<<<< HEAD
  defaults?: LlmSettings
=======
  macosAccessibilityContextEnabled: boolean
>>>>>>> 7781b065
}

interface AppStore {
  main: MainStore
  onboarding: OnboardingStore
  settings: SettingsStore
  auth: AuthStore
  advancedSettings: AdvancedSettings
  openMic: boolean
  selectedAudioInput: string | null
  interactionSounds: boolean
  userProfile: any | null
  idToken: string | null
  accessToken: string | null
  appliedMigrations: string[]
}

export const createNewAuthState = (): AuthState => {
  const codeVerifier = crypto.randomBytes(32).toString('base64url')
  const codeChallenge = crypto
    .createHash('sha256')
    .update(codeVerifier)
    .digest('base64url')
  const state = crypto.randomBytes(16).toString('hex')
  const id = crypto.randomUUID()
  return { id, codeVerifier, codeChallenge, state }
}

export const getCurrentUserId = (): string | undefined => {
  const user = store.get(STORE_KEYS.USER_PROFILE) as any
  return user?.id
}
export const getAdvancedSettings = (): AdvancedSettings => {
  const storeSettings = store.get(
    STORE_KEYS.ADVANCED_SETTINGS,
  ) as AdvancedSettings
  const resolvedLlmSettings = resolveDefaultKeys(
    storeSettings.llm,
    storeSettings.defaults,
  )
  return { ...storeSettings, llm: resolvedLlmSettings }
}

export const defaultValues: AppStore = {
  onboarding: { onboardingStep: 0, onboardingCompleted: false },
  settings: {
    shareAnalytics: true,
    launchAtLogin: true,
    showItoBarAlways: true,
    showAppInDock: true,
    interactionSounds: false,
    muteAudioWhenDictating: false,
    microphoneDeviceId: 'default',
    microphoneName: 'Auto-detect',
    isShortcutGloballyEnabled: false,
    keyboardShortcuts: [
      {
        id: crypto.randomUUID(),
        keys: ITO_MODE_SHORTCUT_DEFAULTS[ItoMode.TRANSCRIBE].map(
          normalizeLegacyKey,
        ) as KeyName[],
        mode: ItoMode.TRANSCRIBE,
      },
      {
        id: crypto.randomUUID(),
        keys: ITO_MODE_SHORTCUT_DEFAULTS[ItoMode.EDIT].map(
          normalizeLegacyKey,
        ) as KeyName[],
        mode: ItoMode.EDIT,
      },
    ],
    firstName: '',
    lastName: '',
    email: '',
  },
  main: { navExpanded: true },
  auth: { user: null, tokens: null, state: createNewAuthState() },
  advancedSettings: {
    grammarServiceEnabled: false,
    macosAccessibilityContextEnabled: false,
    llm: {
      asrProvider: null,
      asrModel: null,
      asrPrompt: null,
      llmProvider: null,
      llmTemperature: null,
      llmModel: null,
      transcriptionPrompt: null,
      editingPrompt: null,
      noSpeechThreshold: null,
    },
  },
  openMic: false,
  selectedAudioInput: null,
  interactionSounds: false,
  userProfile: null,
  idToken: null,
  accessToken: null,
  appliedMigrations: [],
}

// Lightweight store-like interface used for migrations and defaults logic
type StoreLike<T = any> = {
  get: (path: string) => any
  set: (path: string, value: any) => void
}

// In-memory cache that backs synchronous reads and dot-path writes
const cache: Record<string, any> = {
  [STORE_KEYS.MAIN]: defaultValues.main,
  [STORE_KEYS.ONBOARDING]: defaultValues.onboarding,
  [STORE_KEYS.SETTINGS]: defaultValues.settings,
  [STORE_KEYS.AUTH]: defaultValues.auth,
  [STORE_KEYS.ADVANCED_SETTINGS]: defaultValues.advancedSettings,
  [STORE_KEYS.OPEN_MIC]: defaultValues.openMic,
  [STORE_KEYS.SELECTED_AUDIO_INPUT]: defaultValues.selectedAudioInput,
  [STORE_KEYS.INTERACTION_SOUNDS]: defaultValues.interactionSounds,
  [STORE_KEYS.USER_PROFILE]: defaultValues.userProfile,
  [STORE_KEYS.ID_TOKEN]: defaultValues.idToken,
  [STORE_KEYS.ACCESS_TOKEN]: defaultValues.accessToken,
  appliedMigrations: defaultValues.appliedMigrations,
}

const isObject = (v: any) =>
  v !== null && typeof v === 'object' && !Array.isArray(v)

function deepGet(obj: any, pathParts: string[]): any {
  return pathParts.reduce(
    (acc, part) => (acc == null ? undefined : acc[part]),
    obj,
  )
}

function deepSet(obj: any, pathParts: string[], value: any): any {
  if (pathParts.length === 0) return value
  const [head, ...rest] = pathParts
  const target = isObject(obj) ? obj : {}
  return {
    ...target,
    [head]: rest.length === 0 ? value : deepSet(target[head], rest, value),
  }
}

async function persistTopLevelKey(key: string) {
  try {
    await KeyValueStore.set(key, JSON.stringify(cache[key]))
  } catch (err) {
    console.error('[store] Failed to persist key', key, err)
  }
}

export const store: StoreLike<AppStore> & {
  delete: (key: string) => void
} = {
  get: (path: string) => {
    if (!path || typeof path !== 'string') return undefined
    if (path.includes('.')) {
      const [top, ...rest] = path.split('.')
      const topVal = cache[top]
      return deepGet(topVal, rest)
    }
    return cache[path]
  },
  set: (path: string, value: any) => {
    if (!path || typeof path !== 'string') return
    if (path.includes('.')) {
      const [top, ...rest] = path.split('.')
      const current = cache[top]
      cache[top] = deepSet(current, rest, value)
      void persistTopLevelKey(top)
      return
    }
    cache[path] = value
    void persistTopLevelKey(path)
  },
  delete: (key: string) => {
    if (!key || typeof key !== 'string') return
    delete cache[key]
    KeyValueStore.delete(key).catch(err =>
      console.error('[store] Failed to delete key', key, err),
    )
  },
}

type Migration = { id: string; run: (s: StoreLike<AppStore>) => void }

const migrations: Migration[] = [
  {
    id: '2025-08-15-keyboard-shortcut-rename',
    run: s => {
      const settings: any = s.get('settings') || {}
      const legacy = settings.keyboardShortcut
      const hasLegacy = Array.isArray(legacy) && legacy.length > 0
      const hasNew =
        Array.isArray(settings.keyboardShortcuts) &&
        settings.keyboardShortcuts.length > 0

      if (!hasNew && hasLegacy) {
        s.set('settings.keyboardShortcuts', [
          {
            id: crypto.randomUUID(),
            keys: legacy,
            mode: ItoMode.TRANSCRIBE,
          },
        ])
      }
      if ('keyboardShortcut' in settings) {
        delete settings.keyboardShortcut
        s.set('settings', settings)
      }
    },
  },
]

// ---------- Migration runner ----------
function runMigrations(s: StoreLike<AppStore>, allMigrations: Migration[]) {
  const applied = new Set(s.get('appliedMigrations') || [])
  for (const m of allMigrations) {
    if (!applied.has(m.id)) {
      console.log(`[migrations] Running: ${m.id}`)
      try {
        m.run(s)
        applied.add(m.id)
      } catch (err) {
        console.error(`[migrations] Failed: ${m.id}`, err)
      }
    }
  }
  s.set('appliedMigrations', Array.from(applied))
}

function ensureDefaultsDeep<T = unknown>(
  s: StoreLike<any>,
  defaults: T,
  basePath = '',
  exclude: Set<string> = new Set(['appliedMigrations']), // skip internal/meta keys
) {
  const isObj = (v: any) =>
    v !== null && typeof v === 'object' && !Array.isArray(v)

  for (const [key, defaultValue] of Object.entries(defaults as any)) {
    if (exclude.has(key)) continue

    const path = basePath ? `${basePath}.${key}` : key
    const currentValue = s.get(path)

    // Primitives or arrays: set only if truly missing/undefined
    if (!isObj(defaultValue)) {
      if (currentValue === undefined) s.set(path, defaultValue)
      continue
    }

    // Objects:
    if (currentValue === undefined || !isObj(currentValue)) {
      // If missing or wrong shape, seed the whole object from defaults
      s.set(path, defaultValue)
    } else {
      // Recurse to fill only missing leaves
      ensureDefaultsDeep(s, defaultValue, path, exclude)
    }
  }
}

// Load cached values from SQLite and migrate from legacy electron-store if needed
export async function initializeStore() {
  // 1) Load from SQLite KV for known top-level keys
  const topLevelKeys: string[] = [
    STORE_KEYS.MAIN,
    STORE_KEYS.ONBOARDING,
    STORE_KEYS.SETTINGS,
    STORE_KEYS.AUTH,
    STORE_KEYS.ADVANCED_SETTINGS,
    STORE_KEYS.OPEN_MIC,
    STORE_KEYS.SELECTED_AUDIO_INPUT,
    STORE_KEYS.INTERACTION_SOUNDS,
    STORE_KEYS.USER_PROFILE,
    STORE_KEYS.ID_TOKEN,
    STORE_KEYS.ACCESS_TOKEN,
    'appliedMigrations',
  ]

  for (const key of topLevelKeys) {
    try {
      const str = await KeyValueStore.get(key)
      if (str !== undefined) {
        try {
          cache[key] = JSON.parse(str)
        } catch {
          cache[key] = str
        }
      }
    } catch (err) {
      console.error('[store] Failed loading key from SQLite', key, err)
    }
  }

  // 2) One-time migration from electron-store → SQLite (backwards compatibility)
  try {
    const migrated = await KeyValueStore.get('migration:electron_store_v1_done')
    if (migrated !== 'true') {
      try {
        const { default: LegacyStore } = await import('electron-store')
        const legacy = new LegacyStore<AppStore>({ defaults: defaultValues })
        const migrateKeys = [
          STORE_KEYS.MAIN,
          STORE_KEYS.ONBOARDING,
          STORE_KEYS.SETTINGS,
          STORE_KEYS.AUTH,
          STORE_KEYS.ADVANCED_SETTINGS,
          STORE_KEYS.OPEN_MIC,
          STORE_KEYS.SELECTED_AUDIO_INPUT,
          STORE_KEYS.INTERACTION_SOUNDS,
          STORE_KEYS.USER_PROFILE,
          STORE_KEYS.ID_TOKEN,
          STORE_KEYS.ACCESS_TOKEN,
          'appliedMigrations',
        ]
        for (const key of migrateKeys) {
          try {
            const fromLegacy = legacy.get(key as any)
            if (fromLegacy !== undefined) {
              // If cache value equals default and legacy has a differing value, prefer legacy
              cache[key] = fromLegacy
              await KeyValueStore.set(key, JSON.stringify(fromLegacy))
            }
          } catch (err) {
            console.warn('[store] Legacy migration read failed for', key, err)
          }
        }
        await KeyValueStore.set('migration:electron_store_v1_done', 'true')
      } catch (err) {
        console.warn(
          '[store] Legacy electron-store not available, skipping migration',
          err,
        )
      }
    }
  } catch (err) {
    console.error('[store] Failed checking migration marker', err)
  }

  // 3) Ensure defaults are present for any missing values
  ensureDefaultsDeep(store, defaultValues)

  // 4) Run migrations (idempotent) unless tests explicitly skip
  if (process.env.NODE_ENV !== 'test') {
    runMigrations(store, migrations)
  }
}

export default store<|MERGE_RESOLUTION|>--- conflicted
+++ resolved
@@ -70,11 +70,8 @@
 export interface AdvancedSettings {
   llm: LlmSettings
   grammarServiceEnabled: boolean
-<<<<<<< HEAD
   defaults?: LlmSettings
-=======
   macosAccessibilityContextEnabled: boolean
->>>>>>> 7781b065
 }
 
 interface AppStore {
