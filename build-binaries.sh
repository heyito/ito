--- conflicted
+++ resolved
@@ -79,7 +79,6 @@
 
     # --- Windows Build ---
     if [ "$BUILD_WINDOWS" = true ]; then
-<<<<<<< HEAD
         print_info "Building Windows binary for $module_name..."
 
         # Use MSVC on Windows (better AV compatibility), GNU for cross-compilation
@@ -91,16 +90,6 @@
             # Cross-compile from macOS/Linux using GNU toolchain
             print_info "Cross-compiling with GNU toolchain..."
             cargo build --release --target x86_64-pc-windows-gnu
-=======
-        print_info "Building Windows binaries for entire workspace..."
-
-        # Use GNU target (more reliable than MSVC)
-        if [ "$compiling_on_windows" = true ]; then
-            cargo +stable-x86_64-pc-windows-gnu build --release --workspace --target x86_64-pc-windows-gnu
-        else
-            # Cross-compile from macOS/Linux using default toolchain
-            cargo build --release --workspace --target x86_64-pc-windows-gnu
->>>>>>> 4cbb0cce
         fi
     fi
 
