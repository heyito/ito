use cpal::traits::{DeviceTrait, HostTrait, StreamTrait};
use serde::{Deserialize, Serialize};
use std::io::{self, BufRead, Write};
use std::rc::Rc;
use std::sync::{Arc, Mutex};
use std::thread;

use anyhow::{anyhow, Result};
use cpal::{Sample, SampleFormat, StreamConfig};
use dasp_sample::FromSample;
use rubato::{FftFixedIn, Resampler};

#[derive(Serialize, Deserialize, Debug, Clone)]
#[serde(tag = "command")]
enum Command {
    #[serde(rename = "start")]
    Start { device_name: Option<String> },
    #[serde(rename = "stop")]
    Stop,
    #[serde(rename = "list-devices")]
    ListDevices,
    #[serde(rename = "get-device-config")]
    GetDeviceConfig { device_name: Option<String> },
}
#[derive(Serialize)]
struct DeviceList {
    #[serde(rename = "type")]
    response_type: String,
    devices: Vec<String>,
}

#[derive(Serialize)]
struct AudioConfig {
    #[serde(rename = "type")]
    response_type: String,
    input_sample_rate: u32,
    output_sample_rate: u32,
    channels: u8,
}

const MSG_TYPE_JSON: u8 = 1;
const MSG_TYPE_AUDIO: u8 = 2;

fn write_framed_message(writer: &mut impl Write, msg_type: u8, data: &[u8]) -> io::Result<()> {
    let len = data.len() as u32;
    writer.write_all(&[msg_type])?;
    writer.write_all(&len.to_le_bytes())?;
    writer.write_all(data)?;
    writer.flush()
}

fn main() {
    let stdout = Arc::new(Mutex::new(io::stdout()));
    let (cmd_tx, cmd_rx) = crossbeam_channel::unbounded::<Command>();

    let mut command_processor = CommandProcessor::new(cmd_rx, Arc::clone(&stdout));

    thread::spawn(move || {
        let stdin = io::stdin();
        for l in stdin.lock().lines().map_while(Result::ok) {
            if l.trim().is_empty() {
                continue;
            }
            if let Ok(command) = serde_json::from_str::<Command>(&l) {
                cmd_tx
                    .send(command)
                    .expect("Failed to send command to processor");
            }
        }
    });

    command_processor.run();
}

struct CommandProcessor {
    cmd_rx: crossbeam_channel::Receiver<Command>,
    active_stream: Option<cpal::Stream>,
    stdout: Arc<Mutex<io::Stdout>>,
    cached_host: Option<Rc<cpal::Host>>,
    // Offloaded writer thread state
    audio_tx: Option<crossbeam_channel::Sender<Vec<f32>>>,
    writer_handle: Option<std::thread::JoinHandle<()>>,
}

impl CommandProcessor {
    fn new(cmd_rx: crossbeam_channel::Receiver<Command>, stdout: Arc<Mutex<io::Stdout>>) -> Self {
        CommandProcessor {
            cmd_rx,
            active_stream: None,
            stdout,
            cached_host: None,
            audio_tx: None,
            writer_handle: None,
        }
    }

    fn get_or_create_host(&mut self) -> Rc<cpal::Host> {
        if let Some(ref host) = self.cached_host {
            return host.clone();
        }

        let host = {
            #[cfg(target_os = "windows")]
            {
                // On Windows, prefer WASAPI directly for best performance (10-30ms latency vs
                // DirectSound's 50-80ms)
                match cpal::host_from_id(cpal::platform::HostId::Wasapi) {
                    Ok(wasapi_host) => {
                        eprintln!("[audio-recorder] Using WASAPI host (optimal for Windows)");
                        wasapi_host
                    }
                    Err(e) => {
                        eprintln!(
                            "[audio-recorder] WASAPI unavailable ({}), falling back to default",
                            e
                        );
                        cpal::default_host()
                    }
                }
            }
            #[cfg(not(target_os = "windows"))]
            {
                cpal::default_host()
            }
        };

        let host_rc = Rc::new(host);
        self.cached_host = Some(host_rc.clone());
        host_rc
    }

    fn run(&mut self) {
        while let Ok(command) = self.cmd_rx.recv() {
            match command {
                Command::ListDevices => self.list_devices(),
                Command::Start { device_name } => self.start_recording(device_name),
                Command::Stop => self.stop_recording(),
                Command::GetDeviceConfig { device_name } => self.get_device_config(device_name),
            }
        }
    }

    fn list_devices(&mut self) {
        let host = self.get_or_create_host();
        let device_names: Vec<String> = match host.input_devices() {
            Ok(devices) => devices
                .map(|d| d.name().unwrap_or_else(|_| "Unknown Device".to_string()))
                .collect(),
            Err(_) => Vec::new(),
        };
        let response = DeviceList {
            response_type: "device-list".to_string(),
            devices: device_names,
        };
        if let Ok(json_string) = serde_json::to_string(&response) {
            let mut writer = self.stdout.lock().unwrap();
            let _ = write_framed_message(&mut *writer, MSG_TYPE_JSON, json_string.as_bytes());
        }
    }

    fn start_recording(&mut self, device_name: Option<String>) {
        self.stop_recording();

        let host = self.get_or_create_host();
        if let Ok(handles) = start_capture(device_name, Arc::clone(&self.stdout), host) {
            if handles.stream.play().is_ok() {
                self.audio_tx = Some(handles.audio_tx);
                self.writer_handle = Some(handles.writer_handle);
                self.active_stream = Some(handles.stream);
            }
        } else {
            eprintln!("[audio-recorder] CRITICAL: Failed to create audio stream");
        }
    }

    fn stop_recording(&mut self) {
        if let Some(stream) = self.active_stream.take() {
            let _ = stream.pause();
            drop(stream);
        }
        // Close audio channel to signal writer thread to exit
        if let Some(tx) = self.audio_tx.take() {
            drop(tx);
        }
        if let Some(handle) = self.writer_handle.take() {
            let _ = handle.join();
        }
    }

    fn get_device_config(&mut self, device_name: Option<String>) {
        const TARGET_SAMPLE_RATE: u32 = 16000;

        let host = self.get_or_create_host();

        let device = if let Some(name) = device_name {
            if name.to_lowercase() == "default" || name.is_empty() {
                host.default_input_device()
            } else {
                host.input_devices()
                    .ok()
                    .and_then(|mut it| it.find(|d| d.name().unwrap_or_default() == name))
            }
        } else {
            host.default_input_device()
        };

        let input_rate = device
            .and_then(|d| d.supported_input_configs().ok())
            .and_then(|mut cfgs| cfgs.find(|r| r.channels() > 0))
            .map(|cfg| cfg.with_max_sample_rate().sample_rate().0)
            .unwrap_or(TARGET_SAMPLE_RATE);

        let cfg = AudioConfig {
            response_type: "audio-config".to_string(),
            input_sample_rate: input_rate,
            output_sample_rate: TARGET_SAMPLE_RATE,
            channels: 1,
        };
        if let Ok(json_string) = serde_json::to_string(&cfg) {
            let mut writer = self.stdout.lock().unwrap();
            let _ = write_framed_message(&mut *writer, MSG_TYPE_JSON, json_string.as_bytes());
        }
    }
}

fn write_audio_chunk(data: &[f32], stdout: &Arc<Mutex<io::Stdout>>) {
    let mut writer = stdout.lock().unwrap();
    let mut buffer = Vec::with_capacity(data.len() * 2);
    for s in data {
        buffer.extend_from_slice(&((s.clamp(-1.0, 1.0) * 32767.0) as i16).to_le_bytes());
    }

    if let Err(e) = write_framed_message(&mut *writer, MSG_TYPE_AUDIO, &buffer) {
        eprintln!(
            "[audio-recorder] CRITICAL: Failed to write to stdout: {}",
            e
        );
    }
}

struct CaptureHandles {
    stream: cpal::Stream,
    audio_tx: crossbeam_channel::Sender<Vec<f32>>,
    writer_handle: std::thread::JoinHandle<()>,
}

fn downmix_to_mono_vec<T>(data: &[T], num_channels: usize) -> Vec<f32>
where
    T: Sample,
    f32: FromSample<T>,
{
    if num_channels <= 1 {
        return data.iter().map(|s| s.to_sample::<f32>()).collect();
    }
    // Select the dominant channel to avoid amplitude loss when one channel is near-silent
    let frames = data.len() / num_channels;
    if frames == 0 {
        return Vec::new();
    }

    let mut energy_per_channel: Vec<f32> = vec![0.0; num_channels];
    for frame_idx in 0..frames {
        let base = frame_idx * num_channels;
        for c in 0..num_channels {
            let v = data[base + c].to_sample::<f32>();
            energy_per_channel[c] += v * v;
        }
    }
    let mut best_channel = 0usize;
    let mut best_energy = energy_per_channel[0];
    for c in 1..num_channels {
        if energy_per_channel[c] > best_energy {
            best_energy = energy_per_channel[c];
            best_channel = c;
        }
    }

    let mut out: Vec<f32> = Vec::with_capacity(frames);
    for frame_idx in 0..frames {
        let base = frame_idx * num_channels;
        out.push(data[base + best_channel].to_sample::<f32>());
    }
    out
}

fn writer_loop(
    audio_rx: crossbeam_channel::Receiver<Vec<f32>>,
    stdout: Arc<Mutex<io::Stdout>>,
    input_sample_rate: u32,
) {
    const TARGET_SAMPLE_RATE: u32 = 16000;
    const RESAMPLER_CHUNK_SIZE_DEFAULT: usize = 1024;
    const RESAMPLER_CHUNK_SIZE_FALLBACK: usize = 512;

    // Try FFT resampler with default size, then fallback chunk size
    let mut chosen_chunk_size: usize = RESAMPLER_CHUNK_SIZE_DEFAULT;
    let mut resampler_opt = if input_sample_rate != TARGET_SAMPLE_RATE {
        match FftFixedIn::new(
            input_sample_rate as usize,
            TARGET_SAMPLE_RATE as usize,
            chosen_chunk_size,
            1,
            1,
        ) {
            Ok(r) => Some(r),
            Err(e) => {
                eprintln!(
<<<<<<< HEAD
                    "[audio-recorder] CRITICAL: Failed to create resampler: {}",
                    e
                );
                None
=======
                    "[audio-recorder] CRITICAL: Failed to create resampler ({}), trying fallback chunk size",
                    e
                );
                chosen_chunk_size = RESAMPLER_CHUNK_SIZE_FALLBACK;
                match FftFixedIn::new(
                    input_sample_rate as usize,
                    TARGET_SAMPLE_RATE as usize,
                    chosen_chunk_size,
                    1,
                    1,
                ) {
                    Ok(r2) => Some(r2),
                    Err(e2) => {
                        eprintln!(
                            "[audio-recorder] CRITICAL: Fallback resampler creation failed ({}), using linear fallback",
                            e2
                        );
                        None
                    }
                }
>>>>>>> d2ea697d
            }
        }
    } else {
        None
    };

    let mut in_buffer: Vec<f32> = Vec::new();

    // Linear resampler fallback for mono when FFT resampler isn't available
    fn linear_resample_mono(input: &[f32], in_rate: u32, out_rate: u32) -> Vec<f32> {
        if input.is_empty() || in_rate == 0 || in_rate == out_rate {
            return input.to_vec();
        }
        let in_len = input.len();
        let ratio = out_rate as f32 / in_rate as f32;
        let out_len = ((in_len as f32) * ratio).round().max(0.0) as usize;
        if out_len <= 1 {
            return Vec::new();
        }
        let step = in_rate as f32 / out_rate as f32;
        let mut out = Vec::with_capacity(out_len);
        let mut pos: f32 = 0.0;
        for _ in 0..out_len {
            let idx = pos.floor() as usize;
            if idx >= in_len - 1 {
                out.push(input[in_len - 1]);
            } else {
                let frac = pos - (idx as f32);
                let a = input[idx];
                let b = input[idx + 1];
                out.push(a + (b - a) * frac);
            }
            pos += step;
        }
        out
    }

    while let Ok(frame) = audio_rx.recv() {
        if let Some(resampler) = resampler_opt.as_mut() {
            in_buffer.extend_from_slice(&frame);
<<<<<<< HEAD
            while in_buffer.len() >= RESAMPLER_CHUNK_SIZE {
                let chunk_to_process: Vec<f32> =
                    in_buffer.drain(..RESAMPLER_CHUNK_SIZE).collect::<Vec<_>>();
=======
            while in_buffer.len() >= chosen_chunk_size {
                let chunk_to_process: Vec<f32> =
                    in_buffer.drain(..chosen_chunk_size).collect::<Vec<_>>();
>>>>>>> d2ea697d
                match resampler.process(&[chunk_to_process], None) {
                    Ok(mut resampled) => {
                        if !resampled.is_empty() {
                            write_audio_chunk(&resampled.remove(0), &stdout);
                        }
                    }
                    Err(e) => eprintln!(
                        "[audio-recorder] CRITICAL: Resampling failed in writer: {}",
                        e
                    ),
                }
            }
        } else {
            if input_sample_rate != TARGET_SAMPLE_RATE {
                let resampled = linear_resample_mono(&frame, input_sample_rate, TARGET_SAMPLE_RATE);
                if !resampled.is_empty() {
                    write_audio_chunk(&resampled, &stdout);
                }
            } else {
                write_audio_chunk(&frame, &stdout);
            }
        }
    }

    // Channel closed; flush any remaining buffered samples through resampler
    if let Some(mut resampler) = resampler_opt.take() {
        while !in_buffer.is_empty() {
            let take = if in_buffer.len() >= chosen_chunk_size {
                chosen_chunk_size
            } else {
                in_buffer.len()
            };
            let mut chunk = in_buffer.drain(..take).collect::<Vec<_>>();
            if chunk.len() < chosen_chunk_size {
                // zero-pad final chunk to meet resampler size
                chunk.resize(chosen_chunk_size, 0.0);
            }
            if let Ok(mut resampled) = resampler.process(&[chunk], None) {
                if !resampled.is_empty() {
                    write_audio_chunk(&resampled.remove(0), &stdout);
                }
            }
        }
    } else if !in_buffer.is_empty() {
        if input_sample_rate != TARGET_SAMPLE_RATE {
            let resampled = linear_resample_mono(&in_buffer, input_sample_rate, TARGET_SAMPLE_RATE);
            if !resampled.is_empty() {
                write_audio_chunk(&resampled, &stdout);
            }
        } else {
            write_audio_chunk(&in_buffer, &stdout);
        }
    }

    // Signal drain complete to the host via a JSON message
    let response = serde_json::json!({
        "type": "drain-complete"
    });
    if let Ok(json_string) = serde_json::to_string(&response) {
        let mut writer = stdout.lock().unwrap();
        let _ = write_framed_message(&mut *writer, MSG_TYPE_JSON, json_string.as_bytes());
    }
}

fn start_capture(
    device_name: Option<String>,
    stdout: Arc<Mutex<io::Stdout>>,
    host: Rc<cpal::Host>,
) -> Result<CaptureHandles> {
    const TARGET_SAMPLE_RATE: u32 = 16000;
    const QUEUE_CAPACITY: usize = 512;

    let device = if let Some(name) = device_name {
        if name.to_lowercase() == "default" || name.is_empty() {
            host.default_input_device()
        } else {
            host.input_devices()?
                .find(|d| d.name().unwrap_or_default() == name)
        }
    } else {
        host.default_input_device()
    }
    .ok_or_else(|| anyhow!("[audio-recorder] Failed to find input device"))?;

    // Prefer the device's default input configuration instead of max rate to
    // better align with other apps (e.g., Zoom) and reduce host resampling.
    let default_config = device
        .default_input_config()
        .map_err(|_| anyhow!("[audio-recorder] No default input config found"))?;

    let input_sample_rate = default_config.sample_rate().0;
    let input_sample_format = default_config.sample_format();
    let channels_count: usize = default_config.channels() as usize;

    let err_fn = |err| eprintln!("[audio-recorder] Stream error: {}", err);
    let stream_config: StreamConfig = default_config.clone().into();

    // Writer thread and queue
    let (audio_tx, audio_rx) = crossbeam_channel::bounded::<Vec<f32>>(QUEUE_CAPACITY);
    let stdout_for_writer = Arc::clone(&stdout);
    let writer_handle = std::thread::spawn(move || {
        writer_loop(audio_rx, stdout_for_writer, input_sample_rate);
    });

    // Notify JS about input and effective output audio configuration
    {
        let cfg = AudioConfig {
            response_type: "audio-config".to_string(),
            input_sample_rate,
            output_sample_rate: TARGET_SAMPLE_RATE,
            channels: 1,
        };
        if let Ok(json_string) = serde_json::to_string(&cfg) {
            let mut writer = stdout.lock().unwrap();
            let _ = write_framed_message(&mut *writer, MSG_TYPE_JSON, json_string.as_bytes());
        }
    }

    let stream = match input_sample_format {
        SampleFormat::F32 => {
            let tx = audio_tx.clone();
            device.build_input_stream(
                &stream_config,
                move |data: &[f32], _| {
                    let mono = downmix_to_mono_vec(data, channels_count);
                    let _ = tx.try_send(mono);
                },
                err_fn,
                None,
            )?
        }
        SampleFormat::I16 => {
            let tx = audio_tx.clone();
            device.build_input_stream(
                &stream_config,
                move |data: &[i16], _| {
                    let mono = downmix_to_mono_vec(data, channels_count);
                    let _ = tx.try_send(mono);
                },
                err_fn,
                None,
            )?
        }
        SampleFormat::U16 => {
            let tx = audio_tx.clone();
            device.build_input_stream(
                &stream_config,
                move |data: &[u16], _| {
                    let mono = downmix_to_mono_vec(data, channels_count);
                    let _ = tx.try_send(mono);
                },
                err_fn,
                None,
            )?
        }
        SampleFormat::U8 => {
            let tx = audio_tx.clone();
            device.build_input_stream(
                &stream_config,
                move |data: &[u8], _| {
                    let mono = downmix_to_mono_vec(data, channels_count);
                    let _ = tx.try_send(mono);
                },
                err_fn,
                None,
            )?
        }
        SampleFormat::I32 => {
            let tx = audio_tx.clone();
            device.build_input_stream(
                &stream_config,
                move |data: &[i32], _| {
                    let mono = downmix_to_mono_vec(data, channels_count);
                    let _ = tx.try_send(mono);
                },
                err_fn,
                None,
            )?
        }
        SampleFormat::F64 => {
            let tx = audio_tx.clone();
            device.build_input_stream(
                &stream_config,
                move |data: &[f64], _| {
                    let mono = downmix_to_mono_vec(data, channels_count);
                    let _ = tx.try_send(mono);
                },
                err_fn,
                None,
            )?
        }
        SampleFormat::U32 => {
            let tx = audio_tx.clone();
            device.build_input_stream(
                &stream_config,
                move |data: &[u32], _| {
                    let mono = downmix_to_mono_vec(data, channels_count);
                    let _ = tx.try_send(mono);
                },
                err_fn,
                None,
            )?
        }
        format => {
            return Err(anyhow!(
                "[audio-recorder] Unsupported sample format {}",
                format
            ))
        }
    };

    Ok(CaptureHandles {
        stream,
        audio_tx,
        writer_handle,
    })
<<<<<<< HEAD
}

#[cfg(test)]
mod tests {
    use super::*;

    #[test]
    fn test_downmix_to_mono_single_channel() {
        let mono_samples: Vec<f32> = vec![0.5, -0.5, 1.0, -1.0];
        let result = downmix_to_mono_vec(&mono_samples, 1);

        assert_eq!(result.len(), 4);
        assert_eq!(result, vec![0.5, -0.5, 1.0, -1.0]);
    }

    #[test]
    fn test_downmix_to_mono_stereo() {
        // Stereo: L,R,L,R pattern
        let stereo_samples: Vec<f32> = vec![0.8, 0.2, -0.6, -0.4];
        let result = downmix_to_mono_vec(&stereo_samples, 2);

        assert_eq!(result.len(), 2);
        assert_eq!(result[0], 0.5); // (0.8 + 0.2) / 2
        assert_eq!(result[1], -0.5); // (-0.6 + -0.4) / 2
    }

    #[test]
    fn test_downmix_to_mono_quad() {
        // 4 channels: averaging 4 samples per frame
        let quad_samples: Vec<f32> = vec![1.0, 0.5, 0.25, 0.25]; // One frame
        let result = downmix_to_mono_vec(&quad_samples, 4);

        assert_eq!(result.len(), 1);
        assert_eq!(result[0], 0.5); // (1.0 + 0.5 + 0.25 + 0.25) / 4
    }

    #[test]
    fn test_downmix_partial_frame() {
        // 5 samples with 2 channels - last sample incomplete, should be ignored
        let samples: Vec<f32> = vec![0.8, 0.2, -0.6, -0.4, 1.0];
        let result = downmix_to_mono_vec(&samples, 2);

        assert_eq!(result.len(), 2); // Only 2 complete frames
        assert_eq!(result[0], 0.5);
        assert_eq!(result[1], -0.5);
    }

    #[test]
    fn test_write_framed_message_structure() {
        let mut buffer = Vec::new();
        let test_data = b"test";

        write_framed_message(&mut buffer, MSG_TYPE_JSON, test_data).unwrap();

        // Check structure: [msg_type(1)] + [length(4)] + [data(4)]
        assert_eq!(buffer.len(), 9);
        assert_eq!(buffer[0], MSG_TYPE_JSON);

        // Length bytes (little-endian u32 = 4)
        let length = u32::from_le_bytes([buffer[1], buffer[2], buffer[3], buffer[4]]);
        assert_eq!(length, 4);

        // Data
        assert_eq!(&buffer[5..9], test_data);
    }

    #[test]
    fn test_write_framed_message_audio_type() {
        let mut buffer = Vec::new();
        let audio_data = vec![0u8; 100];

        write_framed_message(&mut buffer, MSG_TYPE_AUDIO, &audio_data).unwrap();

        assert_eq!(buffer[0], MSG_TYPE_AUDIO);
        let length = u32::from_le_bytes([buffer[1], buffer[2], buffer[3], buffer[4]]);
        assert_eq!(length, 100);
    }
=======
>>>>>>> d2ea697d
}<|MERGE_RESOLUTION|>--- conflicted
+++ resolved
@@ -252,7 +252,8 @@
     if num_channels <= 1 {
         return data.iter().map(|s| s.to_sample::<f32>()).collect();
     }
-    // Select the dominant channel to avoid amplitude loss when one channel is near-silent
+    // Select the dominant channel to avoid amplitude loss when one channel is
+    // near-silent
     let frames = data.len() / num_channels;
     if frames == 0 {
         return Vec::new();
@@ -305,12 +306,6 @@
             Ok(r) => Some(r),
             Err(e) => {
                 eprintln!(
-<<<<<<< HEAD
-                    "[audio-recorder] CRITICAL: Failed to create resampler: {}",
-                    e
-                );
-                None
-=======
                     "[audio-recorder] CRITICAL: Failed to create resampler ({}), trying fallback chunk size",
                     e
                 );
@@ -331,7 +326,6 @@
                         None
                     }
                 }
->>>>>>> d2ea697d
             }
         }
     } else {
@@ -372,15 +366,9 @@
     while let Ok(frame) = audio_rx.recv() {
         if let Some(resampler) = resampler_opt.as_mut() {
             in_buffer.extend_from_slice(&frame);
-<<<<<<< HEAD
-            while in_buffer.len() >= RESAMPLER_CHUNK_SIZE {
-                let chunk_to_process: Vec<f32> =
-                    in_buffer.drain(..RESAMPLER_CHUNK_SIZE).collect::<Vec<_>>();
-=======
             while in_buffer.len() >= chosen_chunk_size {
                 let chunk_to_process: Vec<f32> =
                     in_buffer.drain(..chosen_chunk_size).collect::<Vec<_>>();
->>>>>>> d2ea697d
                 match resampler.process(&[chunk_to_process], None) {
                     Ok(mut resampled) => {
                         if !resampled.is_empty() {
@@ -597,7 +585,6 @@
         audio_tx,
         writer_handle,
     })
-<<<<<<< HEAD
 }
 
 #[cfg(test)]
@@ -675,6 +662,4 @@
         let length = u32::from_le_bytes([buffer[1], buffer[2], buffer[3], buffer[4]]);
         assert_eq!(length, 100);
     }
-=======
->>>>>>> d2ea697d
 }