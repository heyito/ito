{
  "permissions": {
    "allow": [
      "WebFetch(domain:github.com)",
      "WebFetch(domain:docs.microsoft.com)",
      "Bash(bun build:rust:win:*)",
      "Bash(bun runTest:*)",
      "Bash(bun test:*)",
      "Bash(cargo build:*)",
      "Bash(git show:*)",
      "WebFetch(domain:stackoverflow.com)",
<<<<<<< HEAD
      "WebFetch(domain:www.electron.build)",
      "WebFetch(domain:www.electronjs.org)"
=======
      "WebFetch(domain:www.electronjs.org)",
      "WebFetch(domain:www.electron.build)",
      "Bash(cargo test)",
      "Bash(cargo test:*)",
      "Bash(bun:*)",
      "Bash(cargo clippy:*)",
      "Bash(cargo clean:*)",
      "Bash(awk:*)",
      "WebFetch(domain:connectrpc.com)"
>>>>>>> e04f73a3
    ],
    "deny": [],
    "ask": []
  }
}<|MERGE_RESOLUTION|>--- conflicted
+++ resolved
@@ -9,10 +9,6 @@
       "Bash(cargo build:*)",
       "Bash(git show:*)",
       "WebFetch(domain:stackoverflow.com)",
-<<<<<<< HEAD
-      "WebFetch(domain:www.electron.build)",
-      "WebFetch(domain:www.electronjs.org)"
-=======
       "WebFetch(domain:www.electronjs.org)",
       "WebFetch(domain:www.electron.build)",
       "Bash(cargo test)",
@@ -22,7 +18,6 @@
       "Bash(cargo clean:*)",
       "Bash(awk:*)",
       "WebFetch(domain:connectrpc.com)"
->>>>>>> e04f73a3
     ],
     "deny": [],
     "ask": []
