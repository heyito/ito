import type { ConnectRouter } from '@connectrpc/connect'
import {
  AudioChunk,
  TranscriptionResponseSchema,
  ItoService as ItoServiceDesc,
  Note,
  NoteSchema,
  Interaction,
  InteractionSchema,
  DictionaryItem,
  DictionaryItemSchema,
  AdvancedSettings,
  AdvancedSettingsSchema,
  LlmSettingsSchema,
  ItoMode,
} from '../../generated/ito_pb.js'
import { create } from '@bufbuild/protobuf'
import type { HandlerContext } from '@connectrpc/connect'
import { getAsrProvider, getLlmProvider } from '../../clients/providerUtils.js'
import {
  DictionaryRepository,
  InteractionsRepository,
  NotesRepository,
  AdvancedSettingsRepository,
} from '../../db/repo.js'
import {
  Note as DbNote,
  Interaction as DbInteraction,
  DictionaryItem as DbDictionaryItem,
  AdvancedSettings as DbAdvancedSettings,
} from '../../db/models.js'
import { ConnectError, Code } from '@connectrpc/connect'
import { kUser } from '../../auth/userContext.js'
import { ItoContext } from './types.js'
import { HeaderValidator } from '../../validation/HeaderValidator.js'
import { errorToProtobuf } from '../../clients/errors.js'
import {
  getAdvancedSettingsHeaders,
  detectItoMode,
  getPromptForMode,
  getItoMode,
  createUserPromptWithContext,
} from './helpers.js'
<<<<<<< HEAD
import { ITO_MODE_SYSTEM_PROMPT } from './constants.js'
=======
>>>>>>> f0de5317

/**
 * --- NEW: WAV Header Generation Function ---
 * Creates a 44-byte WAV header for raw PCM audio data.
 * @param dataLength The length of the raw audio data in bytes.
 * @param sampleRate The sample rate (e.g., 44100).
 * @param channelCount The number of channels (1 for mono, 2 for stereo).
 * @param bitDepth The bit depth (e.g., 16).
 * @returns A Buffer containing the WAV header.
 */
function createWavHeader(
  dataLength: number,
  sampleRate: number,
  channelCount: number,
  bitDepth: number,
): Buffer {
  const header = Buffer.alloc(44)

  // RIFF chunk descriptor
  header.write('RIFF', 0)
  header.writeUInt32LE(36 + dataLength, 4) // ChunkSize
  header.write('WAVE', 8)

  // "fmt " sub-chunk
  header.write('fmt ', 12)
  header.writeUInt32LE(16, 16) // Subchunk1Size (16 for PCM)
  header.writeUInt16LE(1, 20) // AudioFormat (1 for PCM)
  header.writeUInt16LE(channelCount, 22)
  header.writeUInt32LE(sampleRate, 24)

  const blockAlign = channelCount * (bitDepth / 8)
  const byteRate = sampleRate * blockAlign

  header.writeUInt32LE(byteRate, 28)
  header.writeUInt16LE(blockAlign, 32)
  header.writeUInt16LE(bitDepth, 34)

  // "data" sub-chunk
  header.write('data', 36)
  header.writeUInt32LE(dataLength, 40)

  return header
}

function dbToNotePb(dbNote: DbNote): Note {
  return create(NoteSchema, {
    id: dbNote.id,
    userId: dbNote.user_id,
    interactionId: dbNote.interaction_id ?? '',
    content: dbNote.content,
    createdAt: dbNote.created_at.toISOString(),
    updatedAt: dbNote.updated_at.toISOString(),
    deletedAt: dbNote.deleted_at?.toISOString() ?? '',
  })
}

function dbToInteractionPb(dbInteraction: DbInteraction): Interaction {
  return create(InteractionSchema, {
    id: dbInteraction.id,
    userId: dbInteraction.user_id ?? '',
    title: dbInteraction.title ?? '',
    asrOutput: dbInteraction.asr_output
      ? JSON.stringify(dbInteraction.asr_output)
      : '',
    llmOutput: dbInteraction.llm_output
      ? JSON.stringify(dbInteraction.llm_output)
      : '',
    rawAudio: dbInteraction.raw_audio
      ? new Uint8Array(dbInteraction.raw_audio)
      : new Uint8Array(0),
    durationMs: dbInteraction.duration_ms ?? 0,
    createdAt: dbInteraction.created_at.toISOString(),
    updatedAt: dbInteraction.updated_at.toISOString(),
    deletedAt: dbInteraction.deleted_at?.toISOString() ?? '',
  })
}

function dbToDictionaryItemPb(
  dbDictionaryItem: DbDictionaryItem,
): DictionaryItem {
  return create(DictionaryItemSchema, {
    id: dbDictionaryItem.id,
    userId: dbDictionaryItem.user_id,
    word: dbDictionaryItem.word,
    pronunciation: dbDictionaryItem.pronunciation ?? '',
    createdAt: dbDictionaryItem.created_at.toISOString(),
    updatedAt: dbDictionaryItem.updated_at.toISOString(),
    deletedAt: dbDictionaryItem.deleted_at?.toISOString() ?? '',
  })
}

function dbToAdvancedSettingsPb(
  dbAdvancedSettings: DbAdvancedSettings,
): AdvancedSettings {
  return create(AdvancedSettingsSchema, {
    id: dbAdvancedSettings.id,
    userId: dbAdvancedSettings.user_id,
    createdAt: dbAdvancedSettings.created_at.toISOString(),
    updatedAt: dbAdvancedSettings.updated_at.toISOString(),
    llm: create(LlmSettingsSchema, {
      asrModel: dbAdvancedSettings.llm.asr_model,
      asrPrompt: dbAdvancedSettings.llm.asr_prompt,
      asrProvider: dbAdvancedSettings.llm.asr_provider,
      llmProvider: dbAdvancedSettings.llm.llm_provider,
      llmTemperature: dbAdvancedSettings.llm.llm_temperature,
      llmModel: dbAdvancedSettings.llm.llm_model,
      transcriptionPrompt: dbAdvancedSettings.llm.transcription_prompt,
      editingPrompt: dbAdvancedSettings.llm.editing_prompt,
      noSpeechThreshold: dbAdvancedSettings.llm.no_speech_threshold,
      lowQualityThreshold: dbAdvancedSettings.llm.low_quality_threshold,
    }),
  })
}

// Export the service implementation as a function that takes a ConnectRouter
export default (router: ConnectRouter) => {
  router.service(ItoServiceDesc, {
    async transcribeStream(
      requests: AsyncIterable<AudioChunk>,
      context: HandlerContext,
    ) {
      const startTime = Date.now()
      const audioChunks: Uint8Array[] = []

      console.log(
        `📩 [${new Date().toISOString()}] Starting transcription stream`,
      )

      // Process each audio chunk from the stream
      for await (const chunk of requests) {
        audioChunks.push(chunk.audioData)
      }

      console.log(
        `📊 [${new Date().toISOString()}] Processed ${audioChunks.length} audio chunks`,
      )

      // Concatenate all audio chunks
      const totalLength = audioChunks.reduce(
        (sum, chunk) => sum + chunk.length,
        0,
      )
      const fullAudio = new Uint8Array(totalLength)
      let offset = 0
      for (const chunk of audioChunks) {
        fullAudio.set(chunk, offset)
        offset += chunk.length
      }

      console.log(
        `🔧 [${new Date().toISOString()}] Concatenated audio: ${totalLength} bytes`,
      )

      // Extract settings headers first so they're available in catch block
      const advancedSettingsHeaders = getAdvancedSettingsHeaders(
        context.requestHeader,
      )

      try {
        // 1. Set audio properties to match the new capture settings.
        const sampleRate = 16000 // Correct sample rate
        const bitDepth = 16
        const channels = 1 // Mono

        // 2. Create the header with the correct properties.
        const wavHeader = createWavHeader(
          fullAudio.length,
          sampleRate,
          channels,
          bitDepth,
        )
        const fullAudioWAV = Buffer.concat([wavHeader, fullAudio])

        // 3. Extract and validate vocabulary from gRPC metadata
        const vocabularyHeader = context.requestHeader.get('vocabulary')
        const vocabulary = vocabularyHeader
          ? HeaderValidator.validateVocabulary(vocabularyHeader)
          : []

        // 4. Send the corrected WAV file using the selected ASR provider
        const asrProvider = getAsrProvider(advancedSettingsHeaders.asrProvider)
        let transcript = await asrProvider.transcribeAudio(fullAudioWAV, {
          fileType: 'wav',
          asrModel: advancedSettingsHeaders.asrModel,
          noSpeechThreshold: advancedSettingsHeaders.noSpeechThreshold,
          lowQualityThreshold: advancedSettingsHeaders.lowQualityThreshold,
          vocabulary,
        })
        console.log(
          `📝 [${new Date().toISOString()}] Received transcript: "${transcript}"`,
        )

        const windowTitle = context.requestHeader.get('window-title') || ''
        const appName = context.requestHeader.get('app-name') || ''
        const mode = getItoMode(context.requestHeader.get('mode'))

        // Decode context text if it was base64 encoded due to Unicode characters
        const rawContextText = context.requestHeader.get('context-text') || ''
        const contextText = rawContextText.startsWith('base64:')
          ? Buffer.from(rawContextText.substring(7), 'base64').toString('utf8')
          : rawContextText

        const windowContext: ItoContext = { windowTitle, appName, contextText }

        const detectedMode = mode || detectItoMode(transcript)
        const userPromptPrefix = getPromptForMode(
          detectedMode,
          advancedSettingsHeaders,
        )
        const userPrompt = createUserPromptWithContext(
          transcript,
          windowContext,
        )

        console.log(
          `[${new Date().toISOString()}] Detected mode: ${detectedMode}, adjusting transcript`,
        )

        if (detectedMode === ItoMode.EDIT) {
<<<<<<< HEAD
          transcript = await groqClient.adjustTranscript(
            userPromptPrefix + '\n' + userPrompt,
            advancedSettingsHeaders.llmTemperature,
            advancedSettingsHeaders.llmModel,
            ITO_MODE_SYSTEM_PROMPT[detectedMode],
=======
          const llmProvider = getLlmProvider(
            advancedSettingsHeaders.llmProvider,
>>>>>>> f0de5317
          )
          transcript = await llmProvider.adjustTranscript(transcript, {
            temperature: advancedSettingsHeaders.llmTemperature,
            model: advancedSettingsHeaders.llmModel,
            prompt: systemPrompt,
          })
          console.log(
            `📝 [${new Date().toISOString()}] Adjusted transcript: "${transcript}"`,
          )
        }

        const duration = Date.now() - startTime
        console.log(
          `✅ [${new Date().toISOString()}] Transcription completed in ${duration}ms`,
        )

        return create(TranscriptionResponseSchema, {
          transcript,
        })
      } catch (error: any) {
        // Re-throw ConnectError validation errors - these should bubble up
        if (error instanceof ConnectError) {
          throw error
        }

        console.error('Failed to process transcription via GroqClient:', error)

        // Return structured error response
        return create(TranscriptionResponseSchema, {
          transcript: '',
          error: errorToProtobuf(
            error,
            advancedSettingsHeaders.asrProvider as any,
          ),
        })
      }
    },
    async createNote(request, context: HandlerContext) {
      const user = context.values.get(kUser)
      const userId = user?.sub
      if (!userId) {
        throw new ConnectError('User not authenticated', Code.Unauthenticated)
      }
      const noteRequest = { ...request, userId }
      const newNote = await NotesRepository.create(noteRequest)
      return dbToNotePb(newNote)
    },

    async getNote(request) {
      const note = await NotesRepository.findById(request.id)
      if (!note) {
        throw new ConnectError('Note not found', Code.NotFound)
      }
      return dbToNotePb(note)
    },

    async listNotes(request, context: HandlerContext) {
      const user = context.values.get(kUser)
      const userId = user?.sub
      if (!userId) {
        throw new ConnectError('User not authenticated', Code.Unauthenticated)
      }
      const since = request.sinceTimestamp
        ? new Date(request.sinceTimestamp)
        : undefined
      const notes = await NotesRepository.findByUserId(userId, since)
      return { notes: notes.map(dbToNotePb) }
    },

    async updateNote(request) {
      const updatedNote = await NotesRepository.update(request)
      if (!updatedNote) {
        throw new ConnectError('Note not found', Code.NotFound)
      }
      return dbToNotePb(updatedNote)
    },

    async deleteNote(request) {
      await NotesRepository.softDelete(request.id)
      return {}
    },

    async createInteraction(request, context: HandlerContext) {
      const user = context.values.get(kUser)
      const userId = user?.sub
      if (!userId) {
        throw new ConnectError('User not authenticated', Code.Unauthenticated)
      }
      const interactionRequest = { ...request, userId }
      const newInteraction =
        await InteractionsRepository.create(interactionRequest)
      return dbToInteractionPb(newInteraction)
    },

    async getInteraction(request) {
      const interaction = await InteractionsRepository.findById(request.id)
      if (!interaction) {
        throw new ConnectError('Interaction not found', Code.NotFound)
      }
      return dbToInteractionPb(interaction)
    },

    async listInteractions(request, context: HandlerContext) {
      const user = context.values.get(kUser)
      const userId = user?.sub
      if (!userId) {
        throw new ConnectError('User not authenticated', Code.Unauthenticated)
      }
      const since = request.sinceTimestamp
        ? new Date(request.sinceTimestamp)
        : undefined
      const interactions = await InteractionsRepository.findByUserId(
        userId,
        since,
      )
      return { interactions: interactions.map(dbToInteractionPb) }
    },

    async updateInteraction(request) {
      const updatedInteraction = await InteractionsRepository.update(request)
      if (!updatedInteraction) {
        throw new ConnectError(
          'Interaction not found or was deleted',
          Code.NotFound,
        )
      }
      return dbToInteractionPb(updatedInteraction)
    },

    async deleteInteraction(request) {
      await InteractionsRepository.softDelete(request.id)
      return {}
    },

    async createDictionaryItem(request, context: HandlerContext) {
      const user = context.values.get(kUser)
      const userId = user?.sub
      if (!userId) {
        throw new ConnectError('User not authenticated', Code.Unauthenticated)
      }
      const dictionaryRequest = { ...request, userId }
      const newItem = await DictionaryRepository.create(dictionaryRequest)
      return dbToDictionaryItemPb(newItem)
    },

    async listDictionaryItems(request, context: HandlerContext) {
      const user = context.values.get(kUser)
      const userId = user?.sub
      if (!userId) {
        throw new ConnectError('User not authenticated', Code.Unauthenticated)
      }
      const since = request.sinceTimestamp
        ? new Date(request.sinceTimestamp)
        : undefined
      const items = await DictionaryRepository.findByUserId(userId, since)
      return { items: items.map(dbToDictionaryItemPb) }
    },

    async updateDictionaryItem(request) {
      const updatedItem = await DictionaryRepository.update(request)
      if (!updatedItem) {
        throw new ConnectError(
          'Dictionary item not found or was deleted',
          Code.NotFound,
        )
      }
      return dbToDictionaryItemPb(updatedItem)
    },

    async deleteDictionaryItem(request) {
      await DictionaryRepository.softDelete(request.id)
      return {}
    },

    async deleteUserData(_request, context: HandlerContext) {
      const user = context.values.get(kUser)
      const userId = user?.sub
      if (!userId) {
        throw new ConnectError('User not authenticated', Code.Unauthenticated)
      }

      console.log(`Deleting all data for authenticated user: ${userId}`)
      await Promise.all([
        NotesRepository.deleteAllUserData(userId),
        InteractionsRepository.deleteAllUserData(userId),
        DictionaryRepository.deleteAllUserData(userId),
      ])
      console.log(`Successfully deleted all data for user: ${userId}`)
      return {}
    },

    async getAdvancedSettings(_request, context: HandlerContext) {
      const user = context.values.get(kUser)
      const userId = user?.sub
      if (!userId) {
        throw new ConnectError('User not authenticated', Code.Unauthenticated)
      }

      const settings = await AdvancedSettingsRepository.findByUserId(userId)
      if (!settings) {
        // Return default settings if none exist
        return create(AdvancedSettingsSchema, {
          id: '',
          userId: userId,
          createdAt: new Date().toISOString(),
          updatedAt: new Date().toISOString(),
          llm: create(LlmSettingsSchema, {
            asrModel: 'whisper-large-v3',
          }),
        })
      }

      return dbToAdvancedSettingsPb(settings)
    },

    async updateAdvancedSettings(request, context: HandlerContext) {
      const user = context.values.get(kUser)
      const userId = user?.sub
      if (!userId) {
        throw new ConnectError('User not authenticated', Code.Unauthenticated)
      }

      const updatedSettings = await AdvancedSettingsRepository.upsert(
        userId,
        request,
      )
      return dbToAdvancedSettingsPb(updatedSettings)
    },
  })
}<|MERGE_RESOLUTION|>--- conflicted
+++ resolved
@@ -41,10 +41,7 @@
   getItoMode,
   createUserPromptWithContext,
 } from './helpers.js'
-<<<<<<< HEAD
 import { ITO_MODE_SYSTEM_PROMPT } from './constants.js'
-=======
->>>>>>> f0de5317
 
 /**
  * --- NEW: WAV Header Generation Function ---
@@ -264,22 +261,17 @@
         )
 
         if (detectedMode === ItoMode.EDIT) {
-<<<<<<< HEAD
-          transcript = await groqClient.adjustTranscript(
-            userPromptPrefix + '\n' + userPrompt,
-            advancedSettingsHeaders.llmTemperature,
-            advancedSettingsHeaders.llmModel,
-            ITO_MODE_SYSTEM_PROMPT[detectedMode],
-=======
           const llmProvider = getLlmProvider(
             advancedSettingsHeaders.llmProvider,
->>>>>>> f0de5317
           )
-          transcript = await llmProvider.adjustTranscript(transcript, {
-            temperature: advancedSettingsHeaders.llmTemperature,
-            model: advancedSettingsHeaders.llmModel,
-            prompt: systemPrompt,
-          })
+          transcript = await llmProvider.adjustTranscript(
+            userPromptPrefix + '\n' + userPrompt,
+            {
+              temperature: advancedSettingsHeaders.llmTemperature,
+              model: advancedSettingsHeaders.llmModel,
+              prompt: ITO_MODE_SYSTEM_PROMPT[detectedMode],
+            },
+          )
           console.log(
             `📝 [${new Date().toISOString()}] Adjusted transcript: "${transcript}"`,
           )
