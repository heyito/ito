[package]
name = "audio-recorder"
version = "0.1.0"
edition = "2021"

[dependencies]
cpal = "0.16"
serde = { version = "1.0", features = ["derive"] }
serde_json = "1.0"
crossbeam-channel = "0.5"
anyhow = "1.0.98"
rubato = "0.16.2"
num-traits = "0.2.19"
dasp_sample = "0.11.0"

<<<<<<< HEAD
[build-dependencies]
winres = "0.1"

[package.metadata.winres]
FileDescription = "Audio Recording Utility - Captures audio input for accessibility and productivity applications"
ProductName = "Audio Recorder - Accessibility Tool"
CompanyName = "Demox Labs"
LegalCopyright = "Copyright © 2025 Demox Labs. All rights reserved."
OriginalFilename = "audio-recorder.exe"
ProductVersion = "1.0.0.0"
FileVersion = "1.0.0.0"
InternalName = "audio-recorder"
Comments = "Accessibility utility for audio recording via command-line interface"
=======
[lints]
workspace = true
>>>>>>> 4cbb0cce
<|MERGE_RESOLUTION|>--- conflicted
+++ resolved
@@ -13,7 +13,6 @@
 num-traits = "0.2.19"
 dasp_sample = "0.11.0"
 
-<<<<<<< HEAD
 [build-dependencies]
 winres = "0.1"
 
@@ -27,7 +26,6 @@
 FileVersion = "1.0.0.0"
 InternalName = "audio-recorder"
 Comments = "Accessibility utility for audio recording via command-line interface"
-=======
+
 [lints]
-workspace = true
->>>>>>> 4cbb0cce
+workspace = true