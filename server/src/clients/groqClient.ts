import Groq from 'groq-sdk'
import { toFile } from 'groq-sdk/uploads'
import * as dotenv from 'dotenv'
import { createTranscriptionPrompt } from '../prompts/transcription.js'
import {
  ClientApiKeyError,
  ClientUnavailableError,
  ClientModelError,
  ClientNoSpeechError,
  ClientTranscriptionQualityError,
  ClientAudioTooShortError,
  ClientApiError,
  ClientError,
} from './errors.js'
import { ClientProvider } from './providers.js'
import { LlmProvider } from './llmProvider.js'
import { TranscriptionOptions } from './asrConfig.js'
import { IntentTranscriptionOptions } from './intentTranscriptionConfig.js'
import { DEFAULT_ADVANCED_SETTINGS } from '../constants/generated-defaults.js'

// Load environment variables from .env file
dotenv.config()
export const itoVocabulary = ['Ito', 'Hey Ito']

/**
 * A TypeScript client for interacting with the Groq API, inspired by your Python implementation.
 */
class GroqClient implements LlmProvider {
  private readonly _client: Groq
  private readonly _userCommandModel: string
  private readonly _isValid: boolean

  constructor(apiKey: string, userCommandModel: string) {
    if (!apiKey) {
      throw new ClientApiKeyError(ClientProvider.GROQ)
    }
    this._client = new Groq({ apiKey })
    this._userCommandModel = userCommandModel
    this._isValid = true
  }

  /**
   * Checks if the client is configured correctly.
   */
  public get isAvailable(): boolean {
    return this._isValid
  }

  /**
   * Uses a thinking model to adjust/improve a transcript.
   * @param transcript The original transcript text.
   * @returns The adjusted transcript.
   */
  public async adjustTranscript(
<<<<<<< HEAD
    userPrompt: string,
    temperature: number,
    model: string,
    systemPrompt: string,
=======
    transcript: string,
    options?: IntentTranscriptionOptions,
>>>>>>> f0de5317
  ): Promise<string> {
    if (!this.isAvailable) {
      throw new ClientUnavailableError(ClientProvider.GROQ)
    }

    const temperature = options?.temperature ?? 0.7
    const model = options?.model || this._userCommandModel
    const systemPrompt =
      options?.prompt ||
      'Adjust and improve this transcript for clarity and accuracy.'

    try {
      const completion = await this._client.chat.completions.create({
        messages: [
          {
            role: 'system',
            content: systemPrompt,
          },
          {
            role: 'user',
            content: userPrompt,
          },
        ],
        model,
        temperature,
      })

      // Return a space to enable emptying the document
      return completion.choices[0]?.message?.content?.trim() || ' '
    } catch (error: any) {
      console.error('An error occurred during transcript adjustment:', error)
      return userPrompt
    }
  }

  /**
   * Transcribes an audio buffer using the Groq API.
   * @param audioBuffer The audio data as a Node.js Buffer.
   * @param options Optional transcription configuration.
   * @returns The transcribed text as a string.
   */
  public async transcribeAudio(
    audioBuffer: Buffer,
    options?: TranscriptionOptions,
  ): Promise<string> {
    const fileType = options?.fileType || 'webm'
    const asrModel = options?.asrModel
    const vocabulary = options?.vocabulary
    const noSpeechThreshold =
      options?.noSpeechThreshold ?? DEFAULT_ADVANCED_SETTINGS.noSpeechThreshold
    const lowQualityThreshold =
      options?.lowQualityThreshold ??
      DEFAULT_ADVANCED_SETTINGS.lowQualityThreshold

    const file = await toFile(audioBuffer, `audio.${fileType}`)
    if (!this.isAvailable) {
      throw new ClientUnavailableError(ClientProvider.GROQ)
    }
    if (!asrModel) {
      throw new ClientModelError(ClientProvider.GROQ)
    }

    try {
      console.log(
        `Transcribing ${audioBuffer.length} bytes of audio using model ${asrModel}...`,
      )

      const fullVocabulary = [...itoVocabulary, ...(vocabulary || [])]

      // Create a concise but effective transcription prompt
      const transcriptionPrompt = createTranscriptionPrompt(fullVocabulary)

      const transcription = await this._client.audio.transcriptions.create({
        // The toFile helper correctly handles buffers for multipart/form-data uploads.
        // Providing a filename with the correct extension is crucial for the API.
        file,
        model: asrModel,
        prompt: transcriptionPrompt,
        response_format: 'verbose_json',
      })

      const segments = (transcription as any).segments
      if (segments && segments.length > 0) {
        const segment = segments[0]
        if (segment.no_speech_prob > noSpeechThreshold) {
          throw new ClientNoSpeechError(
            ClientProvider.GROQ,
            segment.no_speech_prob,
          )
        } else if (segment.avg_logprob < lowQualityThreshold) {
          throw new ClientTranscriptionQualityError(
            ClientProvider.GROQ,
            segment.avg_logprob,
          )
        }
      }

      // The Node SDK returns the full object, the text is in the `text` property.
      return transcription.text.trim()
    } catch (error: any) {
      console.log(
        `Failed to transcribe audio of size ${audioBuffer.length} bytes.`,
      )
      console.error('An error occurred during Groq transcription:', error)
      if (error instanceof ClientError) {
        throw error
      }

      const errorMessage = error.message || 'An unknown error occurred'

      // Check for specific audio too short error
      if (errorMessage.includes('Audio file is too short')) {
        throw new ClientAudioTooShortError(ClientProvider.GROQ)
      }

      // Re-throw the error to be handled by the caller (e.g., the gRPC service handler).
      throw new ClientApiError(
        errorMessage,
        ClientProvider.GROQ,
        error,
        error.status || error.statusCode,
      )
    }
  }
}

// --- Singleton Instance ---
// Create and export a single, pre-configured instance of the client for use across the server.
// Only check for GROQ_API_KEY since ASR model is now provided per-request
if (!process.env.GROQ_API_KEY) {
  console.error(
    'FATAL: GROQ_API_KEY is not set in the .env file. The application cannot start.',
  )
  process.exit(1)
}
const apiKey = process.env.GROQ_API_KEY

// Note: userCommandModel is empty for now as we are only using transcription.
export const groqClient = new GroqClient(apiKey, '')<|MERGE_RESOLUTION|>--- conflicted
+++ resolved
@@ -52,15 +52,8 @@
    * @returns The adjusted transcript.
    */
   public async adjustTranscript(
-<<<<<<< HEAD
     userPrompt: string,
-    temperature: number,
-    model: string,
-    systemPrompt: string,
-=======
-    transcript: string,
     options?: IntentTranscriptionOptions,
->>>>>>> f0de5317
   ): Promise<string> {
     if (!this.isAvailable) {
       throw new ClientUnavailableError(ClientProvider.GROQ)
