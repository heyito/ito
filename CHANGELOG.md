# Change Log

All notable changes to the electron-react-app (ERA) are listed here.

<br>

<<<<<<< HEAD
### v0.2.6
- Improved pill styling [#84](https://github.com/heyito/ito/pull/84)
=======
### v0.2.4

- Add OpenTelemetry trace logging for user interactions
- Implement comprehensive interaction tracking across transcription pipeline
- Add trace logging for gRPC stream operations, text insertion, and error handling
- Add trace logger test suite with interaction management and cleanup validation
>>>>>>> 5a69a47b

### v0.2.3

- Update referral sources
- Enhance copy button tooltip to stay visible and show "Copied 🎉" feedback
- Create about page
- Update layout to new design
- Self host auth0 callback page [(#58)](https://github.com/heyito/ito/pull/58)
- Better handle errors from transcription service [(#62)](https://github.com/heyito/ito/pull/62)
- Add context to the transcription + improving prompting [(#64)](https://github.com/heyito/ito/pull/64)

### v0.2.2

- check localhost, not grpc_base_url

### v0.2.1

- disable localhost sign in option if a local server is not running

### v0.2.0

- position pill above dock
- barebones hey ito functionality
- update versioning system
- additional analytics
- add readme and license

### v0.1.0

- Initial release<|MERGE_RESOLUTION|>--- conflicted
+++ resolved
@@ -4,17 +4,17 @@
 
 <br>
 
-<<<<<<< HEAD
+
 ### v0.2.6
+
 - Improved pill styling [#84](https://github.com/heyito/ito/pull/84)
-=======
+
 ### v0.2.4
 
 - Add OpenTelemetry trace logging for user interactions
 - Implement comprehensive interaction tracking across transcription pipeline
 - Add trace logging for gRPC stream operations, text insertion, and error handling
 - Add trace logger test suite with interaction management and cleanup validation
->>>>>>> 5a69a47b
 
 ### v0.2.3
 
