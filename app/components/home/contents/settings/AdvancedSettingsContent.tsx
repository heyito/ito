import {
  LlmSettings,
  useAdvancedSettingsStore,
} from '@/app/store/useAdvancedSettingsStore'
<<<<<<< HEAD
import {
  ChangeEvent,
  useEffect,
  useRef,
  useState,
  useCallback,
  memo,
} from 'react'
=======
import { ChangeEvent, useEffect, useRef, useState } from 'react'
import { useWindowContext } from '@/app/components/window/WindowContext'
>>>>>>> 7781b065

type LlmSettingConfig = {
  name: keyof LlmSettings
  label: string
  placeholder: string
  description: string
  maxLength: number
  resize?: boolean
  readOnly?: boolean
  isSelect?: boolean
  options?: string[]
}

const modelProviderLengthLimit = 30
const floatLengthLimit = 4
const asrPromptLengthLimit = 100
const llmPromptLengthLimit = 1500

const llmSettingsConfig: LlmSettingConfig[] = [
  {
    name: 'asrProvider',
    label: 'ASR Provider',
    placeholder: 'Enter ASR provider name',
    description: '',
    maxLength: modelProviderLengthLimit,
    readOnly: true,
  },
  {
    name: 'asrModel',
    label: 'ASR Model',
    placeholder: 'Enter ASR model name',
    description: 'The ASR model used for speech-to-text transcription',
    maxLength: modelProviderLengthLimit,
  },
  {
    name: 'asrPrompt',
    label: 'ASR Prompt',
    placeholder: 'Enter custom ASR prompt',
    description:
      'A custom prompt to guide the ASR transcription process for better accuracy. Dictionary will be appended. (Leave empty for default)',
    maxLength: asrPromptLengthLimit,
    resize: true,
  },
  {
    name: 'llmProvider',
    label: 'LLM Provider',
    placeholder: 'Select LLM provider',
    description: 'LLM provider for text generation tasks',
    maxLength: modelProviderLengthLimit,
    isSelect: true,
    options: ['groq', 'cerebras'],
  },
  {
    name: 'llmModel',
    label: 'LLM Model',
    placeholder: 'Enter LLM model name',
    description: 'The LLM model used for text generation tasks',
    maxLength: modelProviderLengthLimit,
  },
  {
    name: 'llmTemperature',
    label: 'LLM Temperature',
    placeholder: 'Enter LLM temperature (e.g., 0.7)',
    description:
      'Controls the randomness of the LLM output. Higher values produce more diverse results.',
    maxLength: floatLengthLimit,
  },
  {
    name: 'transcriptionPrompt',
    label: 'Transcription Prompt',
    placeholder: 'Enter custom transcription prompt',
    description:
      'A custom prompt to guide the transcription process for better accuracy. (Leave empty for default)',
    maxLength: llmPromptLengthLimit,
    resize: true,
  },
  // This is being removed until long term solution for versioning prompts is implemented
  // https://github.com/heyito/ito/issues/174
  // {
  //   name: 'editingPrompt',
  //   label: 'Editing Prompt',
  //   placeholder: 'Enter custom editing prompt',
  //   description:
  //     'A custom prompt to guide the editing process for improved text quality. (Leave empty for default)',
  //   maxLength: llmPromptLengthLimit,
  //   resize: true,
  // },
  {
    name: 'noSpeechThreshold',
    label: 'No Speech Threshold',
    placeholder: 'e.g., 0.6',
    description: 'Threshold for detecting no speech segments in audio.',
    maxLength: floatLengthLimit,
  },
]

function formatDisplayValue(value: string | number | null): string {
  if (value === null) {
    return ''
  }
  // If its a number then format it to 2 decimal places
  if (typeof value === 'number') {
    return value.toFixed(2)
  }
  return value
}

interface SettingInputProps {
  config: LlmSettingConfig
  value: string | number | null
  onChange: (
    e: ChangeEvent<HTMLInputElement | HTMLSelectElement>,
    config: LlmSettingConfig,
  ) => void
}

const SettingInput = memo(function SettingInput({
  config,
  value,
  onChange,
}: SettingInputProps) {
  const [isFocused, setIsFocused] = useState(false)
  const [editingValue, setEditingValue] = useState('')

  const handleChange = useCallback(
    (e: ChangeEvent<HTMLInputElement | HTMLSelectElement>) => {
      const newValue = e.target.value
      setEditingValue(newValue)
      onChange(e, config)
    },
    [onChange, config],
  )

  const handleFocus = useCallback(() => {
    setIsFocused(true)
    // Start with the formatted display value to avoid jarring transition
    const startValue = formatDisplayValue(value)
    setEditingValue(startValue)
  }, [value])

  const handleBlur = useCallback(() => {
    setIsFocused(false)
    setEditingValue('')
  }, [])

  const displayValue = isFocused ? editingValue : formatDisplayValue(value)

  return (
    <div className="mb-5">
      <label
        htmlFor={config.name}
        className="block text-sm font-medium text-slate-700 mb-1 ml-1"
      >
        {config.label}
      </label>
      {config.isSelect ? (
        <select
          id={config.name}
          value={value ?? ''}
          onChange={handleChange}
          className="w-3/4 ml-1 px-3 py-2 border border-slate-300 rounded-md text-sm focus:outline-none focus:ring-2 focus:ring-blue-500 focus:border-transparent"
          disabled={config.readOnly}
        >
          {config.options?.map(option => (
            <option key={option} value={option}>
              {option}
            </option>
          ))}
        </select>
      ) : (
        <input
          id={config.name}
          value={displayValue}
          onChange={handleChange}
          onFocus={handleFocus}
          onBlur={handleBlur}
          className="w-3/4 ml-1 px-3 py-2 border border-slate-300 rounded-md text-sm focus:outline-none focus:ring-2 focus:ring-blue-500 focus:border-transparent"
          placeholder={config.placeholder}
          maxLength={config.maxLength}
          readOnly={config.readOnly}
        />
      )}
      <p className="w-3/4 text-xs text-slate-500 mt-1 ml-1">
        {config.description}
      </p>
    </div>
  )
})

export default function AdvancedSettingsContent() {
  const {
    llm,
    defaults,
    grammarServiceEnabled,
    macosAccessibilityContextEnabled,
    setLlmSettings,
    setGrammarServiceEnabled,
    setMacosAccessibilityContextEnabled,
  } = useAdvancedSettingsStore()
  const windowContext = useWindowContext()
  const debounceRef = useRef<NodeJS.Timeout>(null)

  // Helper to resolve null to actual default value for display
  const getDisplayValue = useCallback(
    (key: keyof LlmSettings): string | number | null => {
      const value = llm[key]
      if (value === null && defaults) {
        return defaults[key] ?? null
      }
      return value
    },
    [llm, defaults],
  )

  useEffect(() => {
    return () => {
      if (debounceRef.current) {
        clearTimeout(debounceRef.current)
      }
    }
  }, [])

<<<<<<< HEAD
  const scheduleAdvancedSettingsUpdate = useCallback(
    (nextLlm: LlmSettings, nextGrammarEnabled: boolean) => {
      if (debounceRef.current) {
        clearTimeout(debounceRef.current)
      }

      debounceRef.current = setTimeout(async () => {
        await window.api.updateAdvancedSettings({
          llm: nextLlm,
          grammarServiceEnabled: nextGrammarEnabled,
        })
      }, 1000)
    },
    [],
  )

  const handleInputChange = useCallback(
    (
      e: ChangeEvent<HTMLInputElement | HTMLSelectElement>,
      config: LlmSettingConfig,
    ) => {
      const rawValue = e.target.value

      // Determine if this field should be a number
      const isNumericField =
        config.name === 'llmTemperature' || config.name === 'noSpeechThreshold'

      // Parse the value appropriately
      let newValue: string | number | null
      if (rawValue === '') {
        newValue = null
      } else if (isNumericField) {
        const parsed = parseFloat(rawValue)
        newValue = isNaN(parsed) ? null : parsed
      } else {
        newValue = rawValue
      }

      const updatedLlm = { ...llm, [config.name]: newValue }
      setLlmSettings({ [config.name]: newValue })
      scheduleAdvancedSettingsUpdate(updatedLlm, grammarServiceEnabled)
    },
    [
      llm,
      grammarServiceEnabled,
      setLlmSettings,
      scheduleAdvancedSettingsUpdate,
    ],
  )

  const handleGrammarServiceToggle = useCallback(
    (e: ChangeEvent<HTMLInputElement>) => {
      const enabled = e.target.checked
      setGrammarServiceEnabled(enabled)
      scheduleAdvancedSettingsUpdate(llm, enabled)
    },
    [llm, setGrammarServiceEnabled, scheduleAdvancedSettingsUpdate],
  )

  const handleRestoreDefaults = useCallback(() => {
    const defaultLlmSettings: LlmSettings = {
      asrProvider: null,
      asrModel: null,
      asrPrompt: null,
      llmProvider: null,
      llmModel: null,
      llmTemperature: null,
      transcriptionPrompt: null,
      editingPrompt: null,
      noSpeechThreshold: null,
    }
    setLlmSettings(defaultLlmSettings)
    scheduleAdvancedSettingsUpdate(defaultLlmSettings, grammarServiceEnabled)
  }, [grammarServiceEnabled, setLlmSettings, scheduleAdvancedSettingsUpdate])
=======
  function scheduleAdvancedSettingsUpdate(
    nextLlm: LlmSettings,
    nextGrammarEnabled: boolean,
    nextMacosAccessibilityEnabled: boolean,
  ) {
    if (debounceRef.current) {
      clearTimeout(debounceRef.current)
    }

    debounceRef.current = setTimeout(async () => {
      const settingsToSave = {
        llm: nextLlm,
        grammarServiceEnabled: nextGrammarEnabled,
        macosAccessibilityContextEnabled: nextMacosAccessibilityEnabled,
      }
      console.log('[AdvancedSettings] Saving settings...')
      await window.api.updateAdvancedSettings(settingsToSave)
    }, 1000)
  }

  function handleInputChange(
    e: ChangeEvent<HTMLInputElement | HTMLSelectElement>,
    config: LlmSettingConfig,
  ) {
    const newValue = e.target.value
    const updatedLlm = { ...llm, [config.name]: newValue }
    setLlmSettings({ [config.name]: newValue })
    scheduleAdvancedSettingsUpdate(
      updatedLlm,
      grammarServiceEnabled,
      macosAccessibilityContextEnabled,
    )
  }

  function handleGrammarServiceToggle(e: ChangeEvent<HTMLInputElement>) {
    const enabled = e.target.checked
    setGrammarServiceEnabled(enabled)
    scheduleAdvancedSettingsUpdate(
      llm,
      enabled,
      macosAccessibilityContextEnabled,
    )
  }

  function handleMacosAccessibilityContextToggle(
    e: ChangeEvent<HTMLInputElement>,
  ) {
    const enabled = e.target.checked
    setMacosAccessibilityContextEnabled(enabled)
    scheduleAdvancedSettingsUpdate(llm, grammarServiceEnabled, enabled)
  }
>>>>>>> 7781b065

  return (
    <div className="max-h-[70vh] overflow-y-auto scrollbar-thin scrollbar-thumb-slate-500 scrollbar-track-transparent">
      {/* LLM Settings Section */}
      <div className="space-y-6">
        <div>
          <div className="flex items-center justify-between mb-3 ml-1 mr-1">
            <h3 className="text-md font-medium text-slate-900">LLM Settings</h3>
            <button
              onClick={handleRestoreDefaults}
              className="px-3 py-1 text-sm text-slate-600 hover:text-slate-900 border border-slate-300 rounded-md hover:bg-slate-50 transition-colors"
            >
              Restore Defaults
            </button>
          </div>
          <div className="space-y-3">
            {llmSettingsConfig.map(config => (
              <SettingInput
                key={config.name}
                config={config}
                value={getDisplayValue(config.name)}
                onChange={handleInputChange}
              />
            ))}
          </div>
        </div>

        <div>
          <h3 className="text-md font-medium text-slate-900 mb-3 ml-1">
            Grammar
          </h3>
          <label className="flex items-start gap-3 ml-1">
            <input
              type="checkbox"
              checked={grammarServiceEnabled}
              onChange={handleGrammarServiceToggle}
              className="mt-1 h-4 w-4 rounded border-slate-300 text-blue-600 focus:ring-blue-500"
            />
            <span>
              <span className="block text-sm font-medium text-slate-700">
                Enable Grammar Service
              </span>
              <span className="block text-xs text-slate-500 mt-1">
                Apply Ito's local grammar adjustments before inserting text.
              </span>
            </span>
          </label>
        </div>

        {windowContext?.window?.platform === 'darwin' && (
          <div>
            <h3 className="text-md font-medium text-slate-900 mb-3 ml-1">
              Context
            </h3>
            <label className="flex items-start gap-3 ml-1">
              <input
                type="checkbox"
                checked={macosAccessibilityContextEnabled}
                onChange={handleMacosAccessibilityContextToggle}
                className="mt-1 h-4 w-4 rounded border-slate-300 text-blue-600 focus:ring-blue-500"
              />
              <span>
                <span className="block text-sm font-medium text-slate-700">
                  Use Accessibility Context
                </span>
                <span className="block text-xs text-slate-500 mt-1">
                  Use Accessibility APIs to capture text context around the
                  cursor for improved accuracy.
                </span>
              </span>
            </label>
          </div>
        )}
      </div>
    </div>
  )
}<|MERGE_RESOLUTION|>--- conflicted
+++ resolved
@@ -2,7 +2,6 @@
   LlmSettings,
   useAdvancedSettingsStore,
 } from '@/app/store/useAdvancedSettingsStore'
-<<<<<<< HEAD
 import {
   ChangeEvent,
   useEffect,
@@ -11,10 +10,7 @@
   useCallback,
   memo,
 } from 'react'
-=======
-import { ChangeEvent, useEffect, useRef, useState } from 'react'
 import { useWindowContext } from '@/app/components/window/WindowContext'
->>>>>>> 7781b065
 
 type LlmSettingConfig = {
   name: keyof LlmSettings
@@ -237,18 +233,24 @@
     }
   }, [])
 
-<<<<<<< HEAD
   const scheduleAdvancedSettingsUpdate = useCallback(
-    (nextLlm: LlmSettings, nextGrammarEnabled: boolean) => {
+    (
+      nextLlm: LlmSettings,
+      nextGrammarEnabled: boolean,
+      nextMacosAccessibilityEnabled: boolean,
+    ) => {
       if (debounceRef.current) {
         clearTimeout(debounceRef.current)
       }
 
       debounceRef.current = setTimeout(async () => {
-        await window.api.updateAdvancedSettings({
+        const settingsToSave = {
           llm: nextLlm,
           grammarServiceEnabled: nextGrammarEnabled,
-        })
+          macosAccessibilityContextEnabled: nextMacosAccessibilityEnabled,
+        }
+        console.log('[AdvancedSettings] Saving settings...')
+        await window.api.updateAdvancedSettings(settingsToSave)
       }, 1000)
     },
     [],
@@ -278,11 +280,16 @@
 
       const updatedLlm = { ...llm, [config.name]: newValue }
       setLlmSettings({ [config.name]: newValue })
-      scheduleAdvancedSettingsUpdate(updatedLlm, grammarServiceEnabled)
+      scheduleAdvancedSettingsUpdate(
+        updatedLlm,
+        grammarServiceEnabled,
+        macosAccessibilityContextEnabled,
+      )
     },
     [
       llm,
       grammarServiceEnabled,
+      macosAccessibilityContextEnabled,
       setLlmSettings,
       scheduleAdvancedSettingsUpdate,
     ],
@@ -292,9 +299,32 @@
     (e: ChangeEvent<HTMLInputElement>) => {
       const enabled = e.target.checked
       setGrammarServiceEnabled(enabled)
-      scheduleAdvancedSettingsUpdate(llm, enabled)
-    },
-    [llm, setGrammarServiceEnabled, scheduleAdvancedSettingsUpdate],
+      scheduleAdvancedSettingsUpdate(
+        llm,
+        enabled,
+        macosAccessibilityContextEnabled,
+      )
+    },
+    [
+      llm,
+      macosAccessibilityContextEnabled,
+      setGrammarServiceEnabled,
+      scheduleAdvancedSettingsUpdate,
+    ],
+  )
+
+  const handleMacosAccessibilityContextToggle = useCallback(
+    (e: ChangeEvent<HTMLInputElement>) => {
+      const enabled = e.target.checked
+      setMacosAccessibilityContextEnabled(enabled)
+      scheduleAdvancedSettingsUpdate(llm, grammarServiceEnabled, enabled)
+    },
+    [
+      llm,
+      grammarServiceEnabled,
+      setMacosAccessibilityContextEnabled,
+      scheduleAdvancedSettingsUpdate,
+    ],
   )
 
   const handleRestoreDefaults = useCallback(() => {
@@ -310,61 +340,17 @@
       noSpeechThreshold: null,
     }
     setLlmSettings(defaultLlmSettings)
-    scheduleAdvancedSettingsUpdate(defaultLlmSettings, grammarServiceEnabled)
-  }, [grammarServiceEnabled, setLlmSettings, scheduleAdvancedSettingsUpdate])
-=======
-  function scheduleAdvancedSettingsUpdate(
-    nextLlm: LlmSettings,
-    nextGrammarEnabled: boolean,
-    nextMacosAccessibilityEnabled: boolean,
-  ) {
-    if (debounceRef.current) {
-      clearTimeout(debounceRef.current)
-    }
-
-    debounceRef.current = setTimeout(async () => {
-      const settingsToSave = {
-        llm: nextLlm,
-        grammarServiceEnabled: nextGrammarEnabled,
-        macosAccessibilityContextEnabled: nextMacosAccessibilityEnabled,
-      }
-      console.log('[AdvancedSettings] Saving settings...')
-      await window.api.updateAdvancedSettings(settingsToSave)
-    }, 1000)
-  }
-
-  function handleInputChange(
-    e: ChangeEvent<HTMLInputElement | HTMLSelectElement>,
-    config: LlmSettingConfig,
-  ) {
-    const newValue = e.target.value
-    const updatedLlm = { ...llm, [config.name]: newValue }
-    setLlmSettings({ [config.name]: newValue })
     scheduleAdvancedSettingsUpdate(
-      updatedLlm,
+      defaultLlmSettings,
       grammarServiceEnabled,
       macosAccessibilityContextEnabled,
     )
-  }
-
-  function handleGrammarServiceToggle(e: ChangeEvent<HTMLInputElement>) {
-    const enabled = e.target.checked
-    setGrammarServiceEnabled(enabled)
-    scheduleAdvancedSettingsUpdate(
-      llm,
-      enabled,
-      macosAccessibilityContextEnabled,
-    )
-  }
-
-  function handleMacosAccessibilityContextToggle(
-    e: ChangeEvent<HTMLInputElement>,
-  ) {
-    const enabled = e.target.checked
-    setMacosAccessibilityContextEnabled(enabled)
-    scheduleAdvancedSettingsUpdate(llm, grammarServiceEnabled, enabled)
-  }
->>>>>>> 7781b065
+  }, [
+    grammarServiceEnabled,
+    macosAccessibilityContextEnabled,
+    setLlmSettings,
+    scheduleAdvancedSettingsUpdate,
+  ])
 
   return (
     <div className="max-h-[70vh] overflow-y-auto scrollbar-thin scrollbar-thumb-slate-500 scrollbar-track-transparent">
