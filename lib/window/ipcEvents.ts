import { BrowserWindow, ipcMain, shell, app } from 'electron'
import { autoUpdater } from 'electron-updater'
import log from 'electron-log'
import os from 'os'
import store, { getCurrentUserId } from '../main/store'
import { STORE_KEYS } from '../constants/store-keys'
import {
  checkAccessibilityPermission,
  checkMicrophonePermission,
} from '../utils/crossPlatform'
import { getUpdateStatus } from '../main/autoUpdaterWrapper'

import {
  startKeyListener,
  KeyListenerProcess,
  stopKeyListener,
  registerAllHotkeys,
} from '../media/keyboard'
import { getPillWindow, mainWindow } from '../main/app'
import {
  generateNewAuthState,
  exchangeAuthCode,
  handleLogin,
  handleLogout,
  ensureValidTokens,
} from '../auth/events'
import { KeyValueStore } from '../main/sqlite/repo'
import { machineId } from 'node-machine-id'
import { Auth0Config, Auth0Connections } from '../auth/config'
import {
  NotesTable,
  DictionaryTable,
  InteractionsTable,
} from '../main/sqlite/repo'
import { audioRecorderService } from '../media/audio'
import { voiceInputService } from '../main/voiceInputService'
import { ItoMode } from '@/app/generated/ito_pb'
import {
  getSelectedText,
  getSelectedTextString,
  hasSelectedText,
} from '../media/selected-text-reader'
import { IPC_EVENTS } from '../types/ipc'
import { teardown } from '../main/main'

const handleIPC = (channel: string, handler: (...args: any[]) => any) => {
  ipcMain.handle(channel, handler)
}

// This single function registers all IPC handlers for the application.
// It should only be called once.
export function registerIPC() {
  // Store
  ipcMain.on('electron-store-get', (event, val) => {
    event.returnValue = store.get(val)
  })
  ipcMain.on('electron-store-set', (_event, key, val) => {
    store.set(key, val)
  })

  ipcMain.on('audio-devices-changed', () => {
    log.info('[IPC] Audio devices changed, notifying windows.')
    // Notify all windows to refresh their device lists in the UI.
    if (
      mainWindow &&
      !mainWindow.isDestroyed() &&
      !mainWindow.webContents.isDestroyed()
    ) {
      mainWindow.webContents.send(IPC_EVENTS.FORCE_DEVICE_LIST_RELOAD)
    }
    getPillWindow()?.webContents.send(IPC_EVENTS.FORCE_DEVICE_LIST_RELOAD)
  })

<<<<<<< HEAD
  ipcMain.on('install-update', async () => {
    teardown()
    await new Promise(r => setTimeout(r, 10000))
=======
  ipcMain.on('install-update', () => {
    log.transports.file.level = 'debug'
    autoUpdater.logger = log
>>>>>>> e4cf53ea
    autoUpdater.quitAndInstall(true, true)
  })

  ipcMain.handle('get-update-status', () => {
    return getUpdateStatus()
  })

  // Login Item Settings
  handleIPC('set-login-item-settings', (_e, enabled: boolean) => {
    try {
      app.setLoginItemSettings({
        openAtLogin: enabled,
        openAsHidden: false,
      })
      log.info(`Successfully set login item to: ${enabled}`)
    } catch (error: any) {
      log.error('Failed to set login item settings:', error)
    }
  })
  handleIPC('get-login-item-settings', () => {
    try {
      return app.getLoginItemSettings()
    } catch (error: any) {
      log.error('Failed to get login item settings:', error)
      return { openAtLogin: false, openAsHidden: false }
    }
  })

  // Dock Settings (macOS only)
  handleIPC('set-dock-visibility', (_e, visible: boolean) => {
    try {
      if (process.platform === 'darwin') {
        if (visible) {
          app.dock?.show()
        } else {
          app.dock?.hide()
        }
        log.info(`Successfully set dock visibility to: ${visible}`)
      } else {
        log.warn('Dock visibility setting is only available on macOS')
      }
    } catch (error: any) {
      log.error('Failed to set dock visibility:', error)
    }
  })
  handleIPC('get-dock-visibility', () => {
    try {
      if (process.platform === 'darwin' && app.dock) {
        const isVisible = app.dock.isVisible()
        return { isVisible }
      } else {
        log.warn('Dock visibility check is only available on macOS')
        return { isVisible: true } // Default to visible on non-macOS platforms
      }
    } catch (error: any) {
      log.error('Failed to get dock visibility:', error)
      return { isVisible: true }
    }
  })

  // Key Listener
  handleIPC('start-key-listener-service', () => {
    startKeyListener()
  })
  handleIPC('stop-key-listener', () => stopKeyListener())
  handleIPC('register-hotkeys', () => registerAllHotkeys())
  handleIPC('start-native-recording-service', () =>
    voiceInputService.startSTTService(ItoMode.TRANSCRIBE),
  )
  handleIPC('stop-native-recording-service', () =>
    voiceInputService.stopSTTService(),
  )
  handleIPC('block-keys', (_e, keys: string[]) => {
    if (KeyListenerProcess)
      KeyListenerProcess.stdin?.write(
        JSON.stringify({ command: 'block', keys }) + '\n',
      )
  })
  handleIPC('unblock-key', (_e, key: string) => {
    if (KeyListenerProcess)
      KeyListenerProcess.stdin?.write(
        JSON.stringify({ command: 'unblock', key }) + '\n',
      )
  })
  handleIPC('get-blocked-keys', () => {
    if (KeyListenerProcess)
      KeyListenerProcess.stdin?.write(
        JSON.stringify({ command: 'get_blocked' }) + '\n',
      )
  })

  // Permissions
  handleIPC('check-accessibility-permission', (_e, prompt: boolean = false) =>
    checkAccessibilityPermission(prompt),
  )
  handleIPC(
    'check-microphone-permission',
    async (_e, prompt: boolean = false) => {
      return checkMicrophonePermission(prompt)
    },
  )

  // Auth
  handleIPC('generate-new-auth-state', () => generateNewAuthState())
  handleIPC('exchange-auth-code', async (_e, { authCode, state, config }) =>
    exchangeAuthCode(_e, { authCode, state, config }),
  )
  handleIPC('logout', () => handleLogout())
  handleIPC('notify-login-success', (_e, { profile, idToken, accessToken }) => {
    handleLogin(profile, idToken, accessToken)
  })

  // Token refresh handler
  handleIPC('refresh-tokens', async () => {
    try {
      const result = await ensureValidTokens(Auth0Config)
      return result
    } catch (error) {
      console.error('Manual token refresh failed:', error)
      return {
        success: false,
        error: error instanceof Error ? error.message : 'Unknown error',
      }
    }
  })

  // Onboarding state (per user)
  handleIPC('get-onboarding-state', async () => {
    try {
      const userId = getCurrentUserId()
      if (!userId) return null
      const json = await KeyValueStore.get(`onboarding:${userId}`)
      return json ? JSON.parse(json) : null
    } catch (error) {
      log.error('[IPC] Failed to get onboarding state:', error)
      return null
    }
  })

  // Window Init & Controls
  const getWindowFromEvent = (event: Electron.IpcMainInvokeEvent) =>
    BrowserWindow.fromWebContents(event.sender)
  handleIPC('init-window', e => {
    const window = getWindowFromEvent(e)
    if (!window) return {}
    const { width, height } = window.getBounds()
    return {
      width,
      height,
      minimizable: window.isMinimizable(),
      maximizable: window.isMaximizable(),
      platform: os.platform(),
    }
  })
  handleIPC('is-window-minimizable', e =>
    getWindowFromEvent(e)?.isMinimizable(),
  )
  handleIPC('is-window-maximizable', e =>
    getWindowFromEvent(e)?.isMaximizable(),
  )
  handleIPC('window-minimize', e => getWindowFromEvent(e)?.minimize())
  handleIPC('window-maximize', e => getWindowFromEvent(e)?.maximize())
  handleIPC('window-close', e => getWindowFromEvent(e)?.close())
  handleIPC('window-maximize-toggle', e => {
    const window = getWindowFromEvent(e)
    if (window?.isMaximized()) window.unmaximize()
    else window?.maximize()
  })

  // Web Contents & Other
  const getWebContentsFromEvent = (
    event: Electron.IpcMainInvokeEvent | Electron.IpcMainEvent,
  ) => event.sender
  handleIPC('web-undo', e => getWebContentsFromEvent(e).undo())
  handleIPC('web-redo', e => getWebContentsFromEvent(e).redo())
  handleIPC('web-cut', e => getWebContentsFromEvent(e).cut())
  handleIPC('web-copy', e => getWebContentsFromEvent(e).copy())
  handleIPC('web-paste', e => getWebContentsFromEvent(e).paste())
  handleIPC('web-delete', e => getWebContentsFromEvent(e).delete())
  handleIPC('web-select-all', e => getWebContentsFromEvent(e).selectAll())
  handleIPC('web-reload', e => getWebContentsFromEvent(e).reload())
  handleIPC('web-force-reload', e =>
    getWebContentsFromEvent(e).reloadIgnoringCache(),
  )
  handleIPC('web-toggle-devtools', e =>
    getWebContentsFromEvent(e).toggleDevTools(),
  )
  handleIPC('web-actual-size', e => getWebContentsFromEvent(e).setZoomLevel(0))
  handleIPC('web-zoom-in', e =>
    getWebContentsFromEvent(e).setZoomLevel(
      getWebContentsFromEvent(e).getZoomLevel() + 0.5,
    ),
  )
  handleIPC('web-zoom-out', e =>
    getWebContentsFromEvent(e).setZoomLevel(
      getWebContentsFromEvent(e).getZoomLevel() - 0.5,
    ),
  )
  handleIPC('web-toggle-fullscreen', e => {
    const window = getWindowFromEvent(e)
    window?.setFullScreen(!window.isFullScreen())
  })
  handleIPC('web-open-url', (_e, url) => shell.openExternal(url))
  // Auth0 DB signup proxy (avoids CORS issues from custom schemes)
  handleIPC('auth0-db-signup', async (_e, { email, password, name }) => {
    try {
      const url = `https://${Auth0Config.domain}/dbconnections/signup`
      const payload: any = {
        client_id: Auth0Config.clientId,
        email,
        password,
        name,
        connection: Auth0Connections.database,
      }

      const res = await fetch(url, {
        method: 'POST',
        headers: { 'content-type': 'application/json' },
        body: JSON.stringify(payload),
      })
      let data: any
      try {
        data = await res.json()
      } catch {
        data = undefined
      }
      if (!res.ok) {
        const message =
          data?.description ||
          data?.error ||
          `Auth0 signup failed (${res.status})`
        return { success: false, error: message, status: res.status }
      }
      console.log('[IPC] auth0-db-signup response', res.status, data)
      return { success: true, data }
    } catch (error: any) {
      return { success: false, error: error?.message || 'Network error' }
    }
  })

  // Auth0 DB login via Password Realm (Resource Owner Password) grant
  handleIPC('auth0-db-login', async (_e, { email, password }) => {
    try {
      if (!email || !password) {
        return { success: false, error: 'Missing email or password' }
      }
      const url = `https://${Auth0Config.domain}/oauth/token`
      const payload: any = {
        grant_type: 'http://auth0.com/oauth/grant-type/password-realm',
        client_id: Auth0Config.clientId,
        username: email,
        password,
        realm: Auth0Connections.database,
        scope: Auth0Config.scope,
      }
      if (Auth0Config.audience) {
        payload.audience = Auth0Config.audience
      }

      const res = await fetch(url, {
        method: 'POST',
        headers: { 'content-type': 'application/json' },
        body: JSON.stringify(payload),
      })
      let data: any
      try {
        data = await res.json()
      } catch {
        data = undefined
      }
      if (!res.ok) {
        const message =
          data?.error_description ||
          data?.error ||
          `Auth0 login failed (${res.status})`
        return { success: false, error: message, status: res.status }
      }

      return {
        success: true,
        tokens: {
          id_token: data?.id_token || null,
          access_token: data?.access_token || null,
          refresh_token: data?.refresh_token || null,
          scope: data?.scope || null,
          expires_in: data?.expires_in || null,
          token_type: data?.token_type || null,
        },
      }
    } catch (error: any) {
      return { success: false, error: error?.message || 'Network error' }
    }
  })

  // Send verification email via server proxy
  handleIPC('auth0-send-verification', async (_e, { dbUserId }) => {
    try {
      if (!dbUserId) return { success: false, error: 'Missing user identifier' }
      const baseUrl = import.meta.env.VITE_GRPC_BASE_URL
      const token = (store.get(STORE_KEYS.ACCESS_TOKEN) as string | null) || ''
      const url = new URL('/auth0/send-verification', baseUrl)
      const res = await fetch(url.toString(), {
        method: 'POST',
        headers: {
          'content-type': 'application/json',
          ...(token ? { Authorization: `Bearer ${token}` } : {}),
        },
        body: JSON.stringify({ dbUserId, clientId: Auth0Config.clientId }),
      })
      const data: any = await res.json().catch(() => undefined)
      if (!res.ok) {
        return {
          success: false,
          error: data?.error || `Verification request failed (${res.status})`,
          status: res.status,
        }
      }
      return data
    } catch (error: any) {
      return { success: false, error: error?.message || 'Network error' }
    }
  })

  // Check if email exists for db signup and whether it's verified (via server proxy)
  handleIPC('auth0-check-email', async (_e, { email }) => {
    try {
      if (!email) return { success: false, error: 'Missing email' }
      const baseUrl = import.meta.env.VITE_GRPC_BASE_URL
      const token = (store.get(STORE_KEYS.ACCESS_TOKEN) as string | null) || ''
      const url = new URL(
        `/auth0/users-by-email?email=${encodeURIComponent(email)}`,
        baseUrl,
      )
      const res = await fetch(url.toString(), {
        headers: {
          ...(token ? { Authorization: `Bearer ${token}` } : {}),
        },
      })
      const data: any = await res.json().catch(() => undefined)
      if (!res.ok) {
        return {
          success: false,
          error: data?.error || `Lookup failed (${res.status})`,
          status: res.status,
        }
      }
      return data
    } catch (error: any) {
      return { success: false, error: error?.message || 'Network error' }
    }
  })
  handleIPC('open-auth-window', async (_e, { url, redirectUri }) => {
    try {
      if (!url || !redirectUri)
        return { success: false, error: 'Missing url or redirectUri' }

      const win = new BrowserWindow({
        parent: mainWindow ?? undefined,
        modal: true,
        width: 480,
        height: 720,
        show: true,
        autoHideMenuBar: true,
        webPreferences: {
          nodeIntegration: false,
          contextIsolation: true,
          sandbox: true,
        },
      })

      const maybeHandleRedirect = (event: Electron.Event, navUrl: string) => {
        try {
          if (!navUrl || !navUrl.startsWith(redirectUri)) return
          event.preventDefault()
          const u = new URL(navUrl)
          const code = u.searchParams.get('code') || ''
          const state = u.searchParams.get('state') || ''
          if (mainWindow && !mainWindow.isDestroyed()) {
            mainWindow.webContents.send('auth-code-received', code, state)
          }
          if (!win.isDestroyed()) win.close()
        } catch (err) {
          console.error('[IPC] open-auth-window redirect parse error:', err)
        }
      }

      win.webContents.on('will-redirect', maybeHandleRedirect)
      win.webContents.on('will-navigate', maybeHandleRedirect)

      await win.loadURL(url)
      return { success: true }
    } catch (error: any) {
      console.error('[IPC] open-auth-window error:', error)
      return { success: false, error: error?.message || 'Unknown error' }
    }
  })
  handleIPC('get-native-audio-devices', async () => {
    log.info(
      '[IPC] Received get-native-audio-devices, calling requestDeviceListPromise...',
    )
    return audioRecorderService.getDeviceList()
  })

  // Platform info
  handleIPC('get-platform', () => {
    return process.platform
  })

  // Selected Text Reader
  handleIPC('get-selected-text', async (_e, options) => {
    log.info('[IPC] Received get-selected-text with options:', options)
    return getSelectedText(options)
  })
  handleIPC('get-selected-text-string', async (_e, maxLength) => {
    log.info('[IPC] Received get-selected-text-string')
    return getSelectedTextString(maxLength)
  })
  handleIPC('has-selected-text', async () => {
    log.info('[IPC] Received has-selected-text')
    return hasSelectedText()
  })

  // App lifecycle
  app.on('before-quit', () => stopKeyListener())

  // Notes
  handleIPC('notes:get-all', () => {
    const user_id = getCurrentUserId()
    return NotesTable.findAll(user_id)
  })
  handleIPC('notes:add', async (_e, note) => NotesTable.insert(note))
  handleIPC('notes:update-content', async (_e, { id, content }) =>
    NotesTable.updateContent(id, content),
  )
  handleIPC('notes:delete', async (_e, id) => NotesTable.softDelete(id))

  // Dictionary
  handleIPC('dictionary:get-all', () => {
    const user_id = getCurrentUserId()
    return DictionaryTable.findAll(user_id)
  })
  handleIPC('dictionary:add', async (_e, item) => {
    return await DictionaryTable.insert(item)
  })
  handleIPC('dictionary:update', async (_e, { id, word, pronunciation }) => {
    return await DictionaryTable.update(id, word, pronunciation)
  })
  handleIPC('dictionary:delete', async (_e, id) =>
    DictionaryTable.softDelete(id),
  )

  // Interactions
  handleIPC('interactions:get-all', () => {
    const user_id = getCurrentUserId()
    return InteractionsTable.findAll(user_id)
  })
  handleIPC('interactions:get-by-id', async (_e, id) =>
    InteractionsTable.findById(id),
  )

  handleIPC('interactions:delete', async (_e, id) =>
    InteractionsTable.softDelete(id),
  )

  // User Data Deletion
  handleIPC('delete-user-data', async _e => {
    const userId = getCurrentUserId()
    if (!userId) {
      log.error('No user ID found to delete data.')
      return false
    }
    const { deleteCompleteUserData } = await import('../main/sqlite/db')
    return deleteCompleteUserData(userId)
  })

  handleIPC('update-advanced-settings', async (_e, advancedSettings) => {
    console.log('Updating advanced settings:', advancedSettings)
    const { grpcClient } = await import('../clients/grpcClient')
    const result = await grpcClient.updateAdvancedSettings(advancedSettings)
    return result
  })

  // Server health check
  handleIPC('check-server-health', async () => {
    try {
      const response = await fetch(
        `http://localhost:${import.meta.env.VITE_LOCAL_SERVER_PORT}`,
        {
          method: 'GET',
        },
      )

      if (response.ok) {
        const text = await response.text()
        const isValidResponse = text.includes(
          'Welcome to the Ito Connect RPC server!',
        )

        return {
          isHealthy: isValidResponse,
          error: isValidResponse ? undefined : 'Invalid server response',
        }
      } else {
        return {
          isHealthy: false,
          error: `Server responded with status: ${response.status}`,
        }
      }
    } catch (error: any) {
      const errorMessage =
        error.name === 'TimeoutError' || error.name === 'AbortError'
          ? 'Connection timed out'
          : error.message?.includes('ECONNREFUSED') ||
              error.message?.includes('fetch')
            ? 'Local server not running'
            : error.message || 'Unknown error occurred'

      return {
        isHealthy: false,
        error: errorMessage,
      }
    }
  })

  // Debug methods
  handleIPC('debug:check-schema', async () => {
    const { getDb } = await import('../main/sqlite/db.js')
    const db = getDb()
    return new Promise((resolve, reject) => {
      db.all('PRAGMA table_info(interactions)', (err, rows) => {
        if (err) reject(err)
        else resolve(rows)
      })
    })
  })

  // Pill window mouse event control
  handleIPC(
    'pill-set-mouse-events',
    (_e, ignore: boolean, options?: { forward?: boolean }) => {
      const pillWindow = getPillWindow()
      if (pillWindow) {
        pillWindow.setIgnoreMouseEvents(ignore, options)
      }
    },
  )

  // When the hotkey is pressed, start recording and notify the pill window.
  ipcMain.on('start-native-recording', _event => {
    log.info(`IPC: Received 'start-native-recording'`)
    voiceInputService.startSTTService(ItoMode.TRANSCRIBE)
  })

  ipcMain.on('start-native-recording-test', _event => {
    log.info(`IPC: Received 'start-native-recording-test'`)
    const deviceId = store.get(STORE_KEYS.SETTINGS).microphoneDeviceId
    audioRecorderService.startRecording(deviceId)
  })

  // When the hotkey is released, stop recording and notify the pill window.
  ipcMain.on('stop-native-recording', () => {
    log.info('IPC: Received stop-native-recording.')
    voiceInputService.stopSTTService()
  })

  // Stop recording for microphone test (doesn't stop transcription since it wasn't started)
  ipcMain.on('stop-native-recording-test', () => {
    log.info('IPC: Received stop-native-recording-test.')
    audioRecorderService.stopRecording()
  })

  // Analytics Device ID storage - using machine ID
  handleIPC('analytics:get-device-id', async () => {
    try {
      // First try to get cached device ID from SQLite
      let deviceId = await KeyValueStore.get('analytics_device_id')

      if (!deviceId) {
        // Generate machine-specific ID if none exists
        deviceId = await machineId()
        await KeyValueStore.set('analytics_device_id', deviceId)
        log.info('[Analytics] Generated new machine-based device ID:', deviceId)
      } else {
        log.info('[Analytics] Using cached machine-based device ID:', deviceId)
      }

      return deviceId
    } catch (error) {
      log.error('[Analytics] Failed to get/generate device ID:', error)
      // Fallback to basic machine id without caching
      try {
        return await machineId()
      } catch (fallbackError) {
        log.error('[Analytics] Machine ID fallback failed:', fallbackError)
        return undefined
      }
    }
  })
}

// Handlers that are specific to a given window instance
export const registerWindowIPC = (mainWindow: BrowserWindow) => {
  // Hide the menu bar
  mainWindow.setMenuBarVisibility(false)

  handleIPC(`init-window-${mainWindow.id}`, () => {
    const { width, height } = mainWindow.getBounds()
    const minimizable = mainWindow.isMinimizable()
    const maximizable = mainWindow.isMaximizable()
    const platform = os.platform()
    return { width, height, minimizable, maximizable, platform }
  })

  handleIPC(`is-window-minimizable-${mainWindow.id}`, () =>
    mainWindow.isMinimizable(),
  )
  handleIPC(`is-window-maximizable-${mainWindow.id}`, () =>
    mainWindow.isMaximizable(),
  )
  handleIPC(`window-minimize-${mainWindow.id}`, () => mainWindow.minimize())
  handleIPC(`window-maximize-${mainWindow.id}`, () => mainWindow.maximize())
  handleIPC(`window-close-${mainWindow.id}`, () => {
    mainWindow.close()
  })
  handleIPC(`window-maximize-toggle-${mainWindow.id}`, () => {
    if (mainWindow.isMaximized()) {
      mainWindow.unmaximize()
    } else {
      mainWindow.maximize()
    }
  })

  const webContents = mainWindow.webContents
  handleIPC(`web-undo-${mainWindow.id}`, () => webContents.undo())
  handleIPC(`web-redo-${mainWindow.id}`, () => webContents.redo())
  handleIPC(`web-cut-${mainWindow.id}`, () => webContents.cut())
  handleIPC(`web-copy-${mainWindow.id}`, () => webContents.copy())
  handleIPC(`web-paste-${mainWindow.id}`, () => webContents.paste())
  handleIPC(`web-delete-${mainWindow.id}`, () => webContents.delete())
  handleIPC(`web-select-all-${mainWindow.id}`, () => webContents.selectAll())
  handleIPC(`web-reload-${mainWindow.id}`, () => webContents.reload())
  handleIPC(`web-force-reload-${mainWindow.id}`, () =>
    webContents.reloadIgnoringCache(),
  )
  handleIPC(`web-toggle-devtools-${mainWindow.id}`, () =>
    webContents.toggleDevTools(),
  )
  handleIPC(`web-actual-size-${mainWindow.id}`, () =>
    webContents.setZoomLevel(0),
  )
  handleIPC(`web-zoom-in-${mainWindow.id}`, () =>
    webContents.setZoomLevel(webContents.zoomLevel + 0.5),
  )
  handleIPC(`web-zoom-out-${mainWindow.id}`, () =>
    webContents.setZoomLevel(webContents.zoomLevel - 0.5),
  )
  handleIPC(`web-toggle-fullscreen-${mainWindow.id}`, () =>
    mainWindow.setFullScreen(!mainWindow.fullScreen),
  )
  handleIPC(`web-open-url-${mainWindow.id}`, (_e, url) =>
    shell.openExternal(url),
  )
  // Accessibility permission check
  handleIPC(
    `check-accessibility-permission-${mainWindow.id}`,
    (_event, prompt: boolean = false) => {
      return checkAccessibilityPermission(prompt)
    },
  )

  // Microphone permission check
  handleIPC(
    `check-microphone-permission-${mainWindow.id}`,
    async (_event, prompt: boolean = false) => {
      log.info('check-microphone-permission prompt', prompt)
      const res = await checkMicrophonePermission(prompt)
      log.info('check-microphone-permission result', res)
      return res
    },
  )

  // We must remove handlers when the window is closed to prevent memory leaks
  mainWindow.on('closed', () => {
    ipcMain.removeHandler(`window-minimize-${mainWindow.id}`)
    ipcMain.removeHandler(`window-maximize-${mainWindow.id}`)
    ipcMain.removeHandler(`window-close-${mainWindow.id}`)
    ipcMain.removeHandler(`window-maximize-toggle-${mainWindow.id}`)
    ipcMain.removeHandler(`web-undo-${mainWindow.id}`)
    ipcMain.removeHandler(`web-redo-${mainWindow.id}`)
    ipcMain.removeHandler(`web-cut-${mainWindow.id}`)
    ipcMain.removeHandler(`web-copy-${mainWindow.id}`)
    ipcMain.removeHandler(`web-paste-${mainWindow.id}`)
    ipcMain.removeHandler(`web-delete-${mainWindow.id}`)
    ipcMain.removeHandler(`web-select-all-${mainWindow.id}`)
    ipcMain.removeHandler(`web-reload-${mainWindow.id}`)
    ipcMain.removeHandler(`web-force-reload-${mainWindow.id}`)
    ipcMain.removeHandler(`web-toggle-devtools-${mainWindow.id}`)
    ipcMain.removeHandler(`web-actual-size-${mainWindow.id}`)
    ipcMain.removeHandler(`web-zoom-in-${mainWindow.id}`)
    ipcMain.removeHandler(`web-zoom-out-${mainWindow.id}`)
    ipcMain.removeHandler(`web-toggle-fullscreen-${mainWindow.id}`)
    ipcMain.removeHandler(`web-open-url-${mainWindow.id}`)
    ipcMain.removeHandler(`check-accessibility-permission-${mainWindow.id}`)
    ipcMain.removeHandler(`check-microphone-permission-${mainWindow.id}`)
  })
}

// Forwards volume data from the main window to the pill window
ipcMain.on(IPC_EVENTS.VOLUME_UPDATE, (_event, volume: number) => {
  getPillWindow()?.webContents.send(IPC_EVENTS.VOLUME_UPDATE, volume)
})

// Forwards settings updates from the main window to the pill window
ipcMain.on(IPC_EVENTS.SETTINGS_UPDATE, (_event, settings: any) => {
  getPillWindow()?.webContents.send(IPC_EVENTS.SETTINGS_UPDATE, settings)

  // If microphone selection changed, ensure TranscriptionService config is set
  if (settings && typeof settings.microphoneDeviceId === 'string') {
    // Ask the recorder for the effective output config for the selected mic
    voiceInputService.handleMicrophoneChanged(settings.microphoneDeviceId)
  }
})

// Persist onboarding updates per-user and forward to the pill window
ipcMain.on(IPC_EVENTS.ONBOARDING_UPDATE, async (_event, onboarding: any) => {
  try {
    const userId = getCurrentUserId()
    if (userId && onboarding) {
      const payload = {
        onboardingStep: onboarding.onboardingStep,
        onboardingCompleted: onboarding.onboardingCompleted,
      }
      await KeyValueStore.set(`onboarding:${userId}`, JSON.stringify(payload))
    }
  } catch (error) {
    log.error('[IPC] Failed to persist onboarding update:', error)
  }

  getPillWindow()?.webContents.send(IPC_EVENTS.ONBOARDING_UPDATE, onboarding)
})

// Forwards user authentication updates from the main window to the pill window
ipcMain.on(IPC_EVENTS.USER_AUTH_UPDATE, (_event, authUser: any) => {
  getPillWindow()?.webContents.send(IPC_EVENTS.USER_AUTH_UPDATE, authUser)
})<|MERGE_RESOLUTION|>--- conflicted
+++ resolved
@@ -71,15 +71,12 @@
     getPillWindow()?.webContents.send(IPC_EVENTS.FORCE_DEVICE_LIST_RELOAD)
   })
 
-<<<<<<< HEAD
+
   ipcMain.on('install-update', async () => {
+    log.transports.file.level = 'debug'
+    autoUpdater.logger = log
     teardown()
     await new Promise(r => setTimeout(r, 10000))
-=======
-  ipcMain.on('install-update', () => {
-    log.transports.file.level = 'debug'
-    autoUpdater.logger = log
->>>>>>> e4cf53ea
     autoUpdater.quitAndInstall(true, true)
   })
 
